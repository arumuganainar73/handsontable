--- conflicted
+++ resolved
@@ -14,11 +14,7 @@
   <!--
   Loading demo dependencies. They are used here only to enhance the examples on this page
   -->
-<<<<<<< HEAD
-  <link data-jsfiddle="common" rel="stylesheet" media="screen" href="demo/css/samples.css?20140331">
-=======
   <link data-jsfiddle="common" rel="stylesheet" media="screen" href="demo/css/samples.css?20140401">
->>>>>>> 29d60f31
   <script src="demo/js/samples.js"></script>
   <script src="demo/js/highlight/highlight.pack.js"></script>
   <link rel="stylesheet" media="screen" href="demo/js/highlight/styles/github.css">
@@ -47,11 +43,7 @@
 <div class="wrapper">
 <div class="wrapper-row">
 <div id="global-menu-clone">
-<<<<<<< HEAD
-  <h1><a href="index.html">Handsontable</a></h1>
-=======
   <h1><a href="index.html">Handsontable</a> <span class="ver"></span></h1>
->>>>>>> 29d60f31
 
   <!-- menu start -->
   <div id="global-menu">
@@ -82,20 +74,12 @@
           </li>
           <li>
             <a href="demo/scroll.html">Scroll bars / Column stretch</a>
-<<<<<<< HEAD
-
-            <ul>
-              <li><a href="demo/scroll_native.html">Native scroll window <sup>BETA</sup></a></li>
-              <li><a href="demo/scroll_native_div.html">Native scroll div <sup>BETA</sup></a></li>
-            </ul>
-=======
           </li>
           <li>
             <a href="demo/scroll_native.html"> &#x2514; Native scroll window <sup>BETA</sup></a>
           </li>
           <li>
             <a href="demo/scroll_native_div.html"> &#x2514; Native scroll div <sup>BETA</sup></a>
->>>>>>> 29d60f31
           </li>
           <li>
             <a href="demo/conditional.html">Conditional formatting</a>
@@ -118,15 +102,9 @@
           <li>
             <a href="demo/pagination.html">Pagination</a>
           </li>
-<<<<<<< HEAD
           <li>
             <a href="demo/merge_cells.html">Merge cells <sup>NEW</sup></a>
           </li>
-=======
-          <!--<li>
-            <a href="demo/merge_cells.html">Merge cells <sup>NEW</sup></a>
-          </li>-->
->>>>>>> 29d60f31
         </ul>
       </li>
 
