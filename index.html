<!doctype html>
<html>
<head>
	<meta charset='utf-8'>
	<title>jquery-handsontable @ GitHub</title>
	
	<script src="lib/jquery.min.js"></script>
	<script src="jquery.handsontable.js"></script>

	<style type="text/css">
	body { margin-top: 1.0em; background-color: #ffffff; font-family: Helvetica, Arial, FreeSans, san-serif; color: #000000; }
	#container { margin: 0 auto; width: 700px; }
	h1 { font-size: 3.8em; color: #663300; margin-bottom: 3px; }
	h1 .small { font-size: 0.4em; }
	h1 a { text-decoration: none }
	h2 { font-size: 1.5em; color: #663300; }
	h3 { text-align: center; color: #663300; }
	a { color: #663300; }
	.description { font-size: 1.2em; margin-bottom: 30px; margin-top: 30px; font-style: italic;}
	.download { float: right; }
	pre { background: #000; color: #fff; padding: 15px;}
	hr { border: 0; width: 80%; border-bottom: 1px solid #aaa}
	.footer { text-align:center; padding-top:30px; font-style: italic; }
	
	/**
	 * It may be useful to copy the below styles and use on your page
	 */
	.dataTable {
		position: relative;
		-webkit-user-select: none;
		-khtml-user-select: none;
		-moz-user-select: none;
		-o-user-select: none;
		user-select: none;
	}

	.dataTable table {
		border-collapse: collapse;
		position: relative;
	}

	.dataTable td {
		height: 25px;
		border: 1px solid #aaa;
		width: 50px;
		position: relative;
		overflow: hidden;
	}

	.dataTable td.selected {
		background: #eef;
	}

	.dataTable td input {
		position: absolute;
		top: 0;
		left: 0;
		border: 0;
		background: cyan;
	}

	.dataTable .selectionArea {
		background: #000;
	}
	</style>
</head>

<body>
	<a href="http://github.com/warpech/jquery-handsontable"><img style="position: absolute; top: 0; right: 0; border: 0;" src="http://s3.amazonaws.com/github/ribbons/forkme_right_darkblue_121621.png" alt="Fork me on GitHub" /></a>

<<<<<<< HEAD
.dataTable td {
	height: 25px;
	border: 1px solid #aaa;
	width: 50px;
	min-width: 50px;
	position: relative;
	overflow: hidden;
}
=======
	<div id="container">
>>>>>>> 6d711b94

		<div class="download">
			<a href="http://github.com/warpech/jquery-handsontable/zipball/master">
			<img border="0" width="90" src="http://github.com/images/modules/download/zip.png"></a>
			<a href="http://github.com/warpech/jquery-handsontable/tarball/master">
			<img border="0" width="90" src="http://github.com/images/modules/download/tar.png"></a>
		</div>

		<h1><a href="http://github.com/warpech/jquery-handsontable">jquery-handsontable</a></h1>

		<div class="description">
			Handsontable is a minimalistic approach to Excel-like table editor in HTML & jQuery
		</div>
		
		<h2>Demo</h2>
		
		<h3>Very small example</h3>
		<div id="dataTable" class="dataTable"></div>
		
		<h3>Larger example</h3>
		<p>Try to edit, it will write your changes to console.log.</p>
		<div id="dataTable2" class="dataTable"></div>
		
		<script>
			$("#dataTable").handsontable({
				rows: 3,
				cols: 3
			});

			$("#dataTable2").handsontable({
				rows: 5,
				cols: 8,
				onChange: function() {
					console.log("grid data changed");
				}
			});

			var data = [
				["", "Kia", "Nissan", "Toyota", "Honda"],
				["2008", 10, 11, 12, 13],
				["2009", 20, 11, 14, 13],
				["2010", 30, 15, 12, 13]
			];

			$("#dataTable, #dataTable2").handsontable("loadData", data);
		</script>

		<h2>License</h2>
			<p>MIT</p>
		<h2>Authors</h2>
			<p>Marcin Warpechowski</p>

		<h2>Download</h2>
		<p>
			You can download this project in either
			<a href="http://github.com/warpech/jquery-handsontable/zipball/master">zip</a> or
			<a href="http://github.com/warpech/jquery-handsontable/tarball/master">tar</a> formats.
		</p>
		
		<p>
			You can also clone the project with <a href="http://git-scm.com">Git</a>
			by running:
			<pre>$ git clone git://github.com/warpech/jquery-handsontable</pre>
		</p>

		<div class="footer">
			get the source code on GitHub : <a href="http://github.com/warpech/jquery-handsontable">warpech/jquery-handsontable</a>
		</div>
	</div>

</body>
</html><|MERGE_RESOLUTION|>--- conflicted
+++ resolved
@@ -68,18 +68,7 @@
 <body>
 	<a href="http://github.com/warpech/jquery-handsontable"><img style="position: absolute; top: 0; right: 0; border: 0;" src="http://s3.amazonaws.com/github/ribbons/forkme_right_darkblue_121621.png" alt="Fork me on GitHub" /></a>
 
-<<<<<<< HEAD
-.dataTable td {
-	height: 25px;
-	border: 1px solid #aaa;
-	width: 50px;
-	min-width: 50px;
-	position: relative;
-	overflow: hidden;
-}
-=======
 	<div id="container">
->>>>>>> 6d711b94
 
 		<div class="download">
 			<a href="http://github.com/warpech/jquery-handsontable/zipball/master">
