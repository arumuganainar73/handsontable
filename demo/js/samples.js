--- conflicted
+++ resolved
@@ -236,48 +236,6 @@
         '<textarea name="js">' + js.replace(/</g, '&lt;').replace(/>/g, '&gt;') + '</textarea>' +
         '<textarea name="css">' + css.replace(/</g, '&lt;').replace(/>/g, '&gt;') + '</textarea>';
 
-<<<<<<< HEAD
-    bindDumpButton();
-    updateFooter();
-  });
-
-  function updateFooter () {
-    var footer = document.querySelector(".footer-text");
-    if(!footer) {
-      return true;
-    }
-    // Email obfuscator script 2.1 by Tim Williams, University of Arizona
-    // Random encryption key feature by Andrew Moulden, Site Engineering Ltd
-    // This code is freeware provided these four comment lines remain intact
-    // A wizard to generate this code is at http://www.jottings.com/obfuscator/
-
-    var coded = "1iffw@1R42Vw4nR0fi.Gwa";
-    var key = "GF9al7W2hVXHzeENn30K6QkruRfxov1IATMigJ4BcYLmZSyd5swUpDOCtqb8Pj";
-    var shift = coded.length;
-    var link = "";
-    var ltr;
-
-    for (var i = 0; i < coded.length; i++) {
-      if (key.indexOf(coded.charAt(i)) == -1) {
-        ltr = coded.charAt(i)
-        link += (ltr)
-      }
-      else {
-        ltr = (key.indexOf(coded.charAt(i)) - shift + key.length) % key.length
-        link += (key.charAt(ltr))
-      }
-    }
-
-    footer.innerHTML = 'Handsontable &copy; 2012-2014 Nextgen. Contact us at <a href="mailto:' + link + '">'+ link +'</a>.<br> Code and documentation licensed under the The MIT License.';
-
-  }
-
-  function bindDumpButton() {
-    $('body').on('click', 'button[name=dump]', function () {
-      var dump = $(this).data('dump');
-      var $container = $(dump);
-      console.log('data of ' + dump, $container.handsontable('getData'));
-=======
         form.style.visibility = 'hidden';
 //        var form = $('<form action="http://jsfiddle.net/api/post/library/pure/" method="post" target="_blank">' +
 //          '<input type="text" name="title" value="Handsontable example">' +
@@ -295,7 +253,6 @@
 
 
       }
->>>>>>> ea6d001f
     });
   }
 
