describe('ColumnSorting', function () {
  var id = 'testContainer';

  beforeEach(function () {
    this.$container = $('<div id="' + id + '"></div>').appendTo('body');

    this.sortByColumn = function(columnIndex){
      this.$container.find('th span.columnSorting:eq(' + columnIndex + ')').click();
    }
  });

  afterEach(function () {
    if (this.$container) {
      destroy();
      this.$container.remove();
    }
  });

  var arrayOfObjects = function () {
    return [
      {id: 1, name: "Ted", lastName: "Right"},
      {id: 2, name: "Frank", lastName: "Honest"},
      {id: 3, name: "Joan", lastName: "Well"},
      {id: 4, name: "Sid", lastName: "Strong"},
      {id: 5, name: "Jane", lastName: "Neat"},
      {id: 6, name: "Chuck", lastName: "Jackson"},
      {id: 7, name: "Meg", lastName: "Jansen"},
      {id: 8, name: "Rob", lastName: "Norris"},
      {id: 9, name: "Sean", lastName: "O'Hara"},
      {id: 10, name: "Eve", lastName: "Branson"}
    ];
  };



  it('should sort table by first visible column', function(){
    this.$container.width(350);
    var hot = handsontable({
      data: [
        [1, 2, 3, 4, 5, 6, 7, 8, 9],
        [9, 8, 7, 6, 5, 4, 3, 2, 1],
        [8, 7, 6, 5, 4, 3, 3, 1, 9],
        [2, 3, 0, 5, 6, 7, 8, 9, 1]
      ],
      colHeaders: true,
      columnSorting: true
    });

    hot.selectCell(0, 7);
    var selected = hot.getSelected();

    expect(hot.getDataAtCell(selected[0], selected[1])).toEqual(8);
    expect(hot.colOffset()).toEqual(2);

    this.sortByColumn(0);

    expect(this.$container.find('tbody tr:eq(0) td:eq(0)').text()).toEqual('0');
    expect(this.$container.find('tbody tr:eq(0) td:eq(1)').text()).toEqual('5');
    expect(this.$container.find('tbody tr:eq(0) td:eq(2)').text()).toEqual('6');
  });


  it('should sort numbers descending after 2 clicks on table header', function () {
    handsontable({
      data: arrayOfObjects(),
      colHeaders: true,
      columnSorting: true
    });

    this.sortByColumn(0);
    this.sortByColumn(0);

    expect(this.$container.find('tr td').first().html()).toEqual('10');
  });

  it('should remove specified row from sorted table', function(){
    var hot = handsontable({
      data: [
        [1, 'B'],
        [3, 'D'],
        [0, 'A'],
        [2, 'C']
      ],
      colHeaders: true,
      columnSorting: true
    });

    expect(this.$container.find('tbody tr:eq(0) td:eq(0)').text()).toEqual('1');
    expect(this.$container.find('tbody tr:eq(0) td:eq(1)').text()).toEqual('B');

    this.sortByColumn(0);

    expect(this.$container.find('tbody tr:eq(0) td:eq(0)').text()).toEqual('0');
    expect(this.$container.find('tbody tr:eq(0) td:eq(1)').text()).toEqual('A');

    expect(this.$container.find('tbody tr').length).toEqual(4);

    hot.alter('remove_row', 0);

    expect(this.$container.find('tbody tr').length).toEqual(3);
    expect(this.$container.find('tbody tr:eq(0) td:eq(0)').text()).toEqual('1');
    expect(this.$container.find('tbody tr:eq(0) td:eq(1)').text()).toEqual('B');
  });

  it('should add an empty row to sorted table', function(){
    var hot = handsontable({
      data: [
        [1, 'B'],
        [0, 'A'],
        [3, 'D'],
        [2, 'C']
      ],
      colHeaders: true,
      columnSorting: true
    });

    expect(this.$container.find('tbody tr:eq(0) td:eq(0)').text()).toEqual('1');

    this.sortByColumn(0);

    expect(this.$container.find('tbody tr:eq(0) td:eq(0)').text()).toEqual('0');

    expect(this.$container.find('tbody tr').length).toEqual(4);

    hot.alter('insert_row', 0);

    expect(this.$container.find('tbody tr').length).toEqual(5);
  });

  it('should add an empty row to sorted table and place it at the bottom', function(){
    var hot = handsontable({
      data: [
        [1, 'B'],
        [0, 'A'],
        [3, 'D'],
        [2, 'C']
      ],
      colHeaders: true,
      columnSorting: true
    });

    this.sortByColumn(0);

    expect(this.$container.find('tbody tr:eq(3) td:eq(0)').text()).toEqual('3');
    expect(this.$container.find('tbody tr:eq(4) td:eq(0)').text()).toEqual('');

    hot.alter('insert_row', 0);

    expect(this.$container.find('tbody tr:eq(3) td:eq(0)').text()).toEqual('3');
    expect(this.$container.find('tbody tr:eq(4) td:eq(0)').text()).toEqual('');
    expect(this.$container.find('tbody tr:eq(5) td:eq(0)').text()).toEqual('');
  });

  it('should sort the table after value update in sorted column', function(){
    var hot = handsontable({
      data: [
        [1, 'B'],
        [0, 'A'],
        [3, 'D'],
        [2, 'C']
      ],
      colHeaders: true,
      columnSorting: true
    });

    expect(this.$container.find('tbody tr:eq(0) td:eq(0)').text()).toEqual('1');

    this.sortByColumn(0);
    this.sortByColumn(0);

    expect(this.$container.find('tbody tr:eq(0) td:eq(0)').text()).toEqual('3');

    hot.setDataAtCell(1, 0, 20);

    var rendered = false;

    Handsontable.PluginHooks.add('afterRender', function(){
      rendered = true;
    });

    waitsFor(function(){
      return rendered;
    }, 'Table to render', 1000);

    runs(function(){
      expect(this.$container.find('tbody tr:eq(0) td:eq(0)').text()).toEqual('20');
    });



  });

  it('should sort the table after value update in sorted column and move the selection', function(){
    var hot = handsontable({
      data: [
        [1, 'B'],
        [0, 'A'],
        [3, 'D'],
        [2, 'C']
      ],
      colHeaders: true,
      columnSorting: true
    });

    this.sortByColumn(0);
    this.sortByColumn(0);

    hot.selectCell(1, 0);

    var selected = hot.getSelected();

    expect(selected[0]).toEqual(1)
    expect(selected[1]).toEqual(0)

    hot.setDataAtCell(1, 0, 20);

    var rendered = false;

    Handsontable.PluginHooks.add('afterRender', function(){
      rendered = true;
    });

    waitsFor(function(){
      return rendered;
    }, 'Table to render', 1000);

    runs(function(){
      selected = hot.getSelected();

      expect(selected[0]).toEqual(0);
      expect(selected[1]).toEqual(0);
    });
  });

  it('should sort date columns', function(){

    var hot = handsontable({
      data: [
          ["Mercedes", "A 160", "01/14/2006", 6999.9999],
          ["Citroen", "C4 Coupe", "12/01/2008", 8330],
          ["Audi", "A4 Avant", "11/19/2011", 33900],
          ["Opel", "Astra", "02/02/2004", 7000],
          ["BMW", "320i Coupe", "07/24/2011", 30500]
      ],
      columns: [
        {},
        {},
        {
          type: 'date',
          dateFormat: 'mm/dd/yy'
        },
        {
          type: 'numeric'
        }
      ],
      colHeaders: true,
      columnSorting: true
    });

    expect(this.$container.find('tbody tr:eq(0) td:eq(2)').text()).toMatch(/01\/14\/2006/);

    this.$container.find('th span.columnSorting:eq(2)').click();  // DESC sort after first click

    expect(this.$container.find('tbody tr:eq(0) td:eq(2)').text()).toMatch(/02\/02\/2004/);

    this.$container.find('th span.columnSorting:eq(2)').click();  // ASC sort after second click

    expect(this.$container.find('tbody tr:eq(0) td:eq(2)').text()).toMatch(/11\/19\/2011/);


  });

  it('should sort table with multiple row headers', function(){

    var hot = handsontable({
      data: [
        [1, 'B'],
        [0, 'D'],
        [3, 'A'],
        [2, 'C']
      ],
      columns: [
        {},
        {},
        {
          type: 'date',
          dateFormat: 'mm/dd/yy'
        },
        {
          type: 'numeric'
        }
      ],
      colHeaders: true,
      columnSorting: true,
      removeRowPlugin: true //this plugin ads an extra row header, so now we have 2 instead of 1
    });

    expect(this.$container.find('tbody tr:eq(0) td:eq(0)').text()).toEqual('1');

    this.sortByColumn(0); // sort by first column

    expect(this.$container.find('tbody tr:eq(0) td:eq(0)').text()).toEqual('0');

    expect(this.$container.find('tbody tr:eq(0) td:eq(1)').text()).toEqual('D');

    this.sortByColumn(1);  // sort by second column

    expect(this.$container.find('tbody tr:eq(0) td:eq(1)').text()).toEqual('A');


  });

  it('should allow to define sorting column and order during initialization', function(){
    var hot = handsontable({
      data: [
        [1, 'B'],
        [0, 'D'],
        [3, 'A'],
        [2, 'C']
      ],
      colHeaders: true,
      columnSorting: {
        column: 0,
        order: true
      }
    });

    expect(this.$container.find('tbody tr:eq(0) td:eq(0)').text()).toEqual('0');
    expect(this.$container.find('tbody tr:eq(0) td:eq(1)').text()).toEqual('D');
  });

  it('should allow to change sorting column with updateSettings', function(){
    var hot = handsontable({
      data: [
        [1, 'B'],
        [0, 'D'],
        [3, 'A'],
        [2, 'C']
      ],
      colHeaders: true,
      columnSorting: {
        column: 0,
        order: true
      }
    });

    expect(this.$container.find('tbody tr:eq(0) td:eq(0)').text()).toEqual('0');
    expect(this.$container.find('tbody tr:eq(0) td:eq(1)').text()).toEqual('D');

    updateSettings({
      columnSorting: {
        column: 1,
        order: true
      }
    });

    expect(this.$container.find('tbody tr:eq(0) td:eq(0)').text()).toEqual('3');
    expect(this.$container.find('tbody tr:eq(0) td:eq(1)').text()).toEqual('A');
  });

  it('should allow to change sorting order with updateSettings', function(){
    var hot = handsontable({
      data: [
        [1, 'B'],
        [0, 'D'],
        [3, 'A'],
        [2, 'C']
      ],
      colHeaders: true,
      columnSorting: {
        column: 0,
        order: true
      }
    });

    expect(this.$container.find('tbody tr:eq(0) td:eq(0)').text()).toEqual('0');

    updateSettings({
      columnSorting: {
        column: 0,
        order: false
      }
    });

    expect(this.$container.find('tbody tr:eq(0) td:eq(0)').text()).toEqual('3');
  });

<<<<<<< HEAD
  it("should NOT sort spare rows", function () {
    var myData = [
      {a: false, b: 2, c: 3},
      {a: true, b: 11, c: -4},
      {a: false, b: 10, c: 11}
    ];

    function customIsEmptyRow(row) {
      var data = getData();
      return data[row].isNew;
    }

    handsontable({
      data: myData,
      minSpareRows: 1,
      rowHeaders: true,
      colHeaders: ["A", "B", "C"],
      columns: [
        { data: "a", type: "checkbox" },
        { data: "b", type: "text" },
        { data: "c", type: "text" }
      ],
      dataSchema: {isNew: true, a: false}, // default for a to avoid #bad value#
      columnSorting: true,
      isEmptyRow: customIsEmptyRow
    });

    expect(this.$container.find('tbody tr:eq(0) td:eq(0) :checkbox').is(':checked')).toBe(false);
    expect(this.$container.find('tbody tr:eq(1) td:eq(0) :checkbox').is(':checked')).toBe(true);
    expect(this.$container.find('tbody tr:eq(2) td:eq(0) :checkbox').is(':checked')).toBe(false);
    expect(this.$container.find('tbody tr:eq(3) td:eq(0) :checkbox').is(':checked')).toBe(false); //spare row

    updateSettings({
      columnSorting: {
        column: 0,
        order: false
      }
    });

    expect(this.$container.find('tbody tr:eq(0) td:eq(0) :checkbox').is(':checked')).toBe(false);
    expect(this.$container.find('tbody tr:eq(1) td:eq(0) :checkbox').is(':checked')).toBe(false);
    expect(this.$container.find('tbody tr:eq(2) td:eq(0) :checkbox').is(':checked')).toBe(true);
    expect(this.$container.find('tbody tr:eq(3) td:eq(0) :checkbox').is(':checked')).toBe(false); //spare row
=======
  it("should reset column sorting with updateSettings", function () {
    var hot = handsontable({
      data: [
        [1, 'B'],
        [0, 'D'],
        [3, 'A'],
        [2, 'C']
      ],
      colHeaders: true,
      columnSorting: {
        column: 0,
        order: true
      }
    });

    expect(this.$container.find('tbody tr:eq(0) td:eq(0)').text()).toEqual('0');

    updateSettings({
      columnSorting: true
    });

    expect(this.$container.find('tbody tr:eq(0) td:eq(0)').text()).toEqual('1');
>>>>>>> a2bfe68e
  });

});<|MERGE_RESOLUTION|>--- conflicted
+++ resolved
@@ -385,7 +385,6 @@
     expect(this.$container.find('tbody tr:eq(0) td:eq(0)').text()).toEqual('3');
   });
 
-<<<<<<< HEAD
   it("should NOT sort spare rows", function () {
     var myData = [
       {a: false, b: 2, c: 3},
@@ -429,7 +428,8 @@
     expect(this.$container.find('tbody tr:eq(1) td:eq(0) :checkbox').is(':checked')).toBe(false);
     expect(this.$container.find('tbody tr:eq(2) td:eq(0) :checkbox').is(':checked')).toBe(true);
     expect(this.$container.find('tbody tr:eq(3) td:eq(0) :checkbox').is(':checked')).toBe(false); //spare row
-=======
+  });
+
   it("should reset column sorting with updateSettings", function () {
     var hot = handsontable({
       data: [
@@ -452,7 +452,6 @@
     });
 
     expect(this.$container.find('tbody tr:eq(0) td:eq(0)').text()).toEqual('1');
->>>>>>> a2bfe68e
   });
 
 });