describe('Core_destroy', function () {
  var id = 'testContainer';

  beforeEach(function () {
    this.$container = $('<div id="' + id + '"></div>').appendTo('body');
  });

  afterEach(function () {
    if (this.$container) {
      destroy();
      this.$container.remove();
    }
  });

  it('should remove table from the root element', function () {
<<<<<<< HEAD
    handsontable();
    destroy();
    expect(this.$container.html()).toEqual('');
=======
    var that = this;

    runs(function () {
      handsontable();
      destroy();
      expect(that.$container.html()).toEqual('');
    });

    expect(this.$container.html()).toEqual(''); //expect the same with async rendering
>>>>>>> a3caca8b
  });

  it('should remove events from the root element, document element and window', function () {
    handsontable();

    //expect($._data(this.$container[0], 'events')).toBeTruthy(); //not true anymore after fragmentSelection feature, which changed bindings to documentElement
    expect($._data(document.documentElement, 'events')).toBeTruthy();
    expect($._data(window, 'events')).toBeTruthy();

    destroy();

    expect($._data(this.$container[0], 'events')).toBeFalsy();
    expect($._data(document.documentElement, 'events')).toBeFalsy();
    expect($._data(document.body, 'events')).toBeFalsy();
    expect($._data(window, 'events')).toBeFalsy();
  });

  it('should NOT remove events from document element and window for other Handsontable instances on the page', function () {
    //test based on Core_selectionSpec.js (should deselect currently selected cell)
    handsontable();

    var $tmp = $('<div id="tmp"></div>').appendTo(document.body);
    $tmp.handsontable();
    $tmp.handsontable('destroy');
    $tmp.remove();

    selectCell(0, 0);

    $("html").triggerHandler('mousedown');

    expect(getSelected()).toBeUndefined();
  });
});<|MERGE_RESOLUTION|>--- conflicted
+++ resolved
@@ -13,21 +13,9 @@
   });
 
   it('should remove table from the root element', function () {
-<<<<<<< HEAD
     handsontable();
     destroy();
     expect(this.$container.html()).toEqual('');
-=======
-    var that = this;
-
-    runs(function () {
-      handsontable();
-      destroy();
-      expect(that.$container.html()).toEqual('');
-    });
-
-    expect(this.$container.html()).toEqual(''); //expect the same with async rendering
->>>>>>> a3caca8b
   });
 
   it('should remove events from the root element, document element and window', function () {
