--- conflicted
+++ resolved
@@ -90,7 +90,6 @@
       window.onerror = prevError;
     });
 
-<<<<<<< HEAD
     it('should have 0-width border for highlighting of the currently selected cell', () => {
       const hot = handsontable({
         columns: [
@@ -108,7 +107,8 @@
       const innerHot = ht.htEditor;
 
       expect(innerHot.selection.highlight.cell.settings.border.width).toBe(0);
-=======
+    });
+
     it('should open editor with the proper width of the autocomplete list', async() => {
       handsontable({
         colWidths: 50,
@@ -132,7 +132,6 @@
       await sleep(100);
 
       expect(editor.find('.ht_master .wtHolder').width()).toBe(expectedWidth);
->>>>>>> e9d9b078
     });
   });
 
