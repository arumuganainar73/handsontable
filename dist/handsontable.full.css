--- conflicted
+++ resolved
@@ -28,13 +28,8 @@
  * INCIDENTAL, OR CONSEQUENTIAL DAMAGES OF ANY CHARACTER ARISING
  * FROM USE OR INABILITY TO USE THIS SOFTWARE.
  * 
-<<<<<<< HEAD
- * Version: 7.1.1
- * Release date: 12/08/2019 (built at 14/10/2019 18:32:16)
-=======
  * Version: 7.2.0
- * Release date: 15/10/2019 (built at 14/10/2019 12:26:27)
->>>>>>> 0cd0663a
+ * Release date: 15/10/2019 (built at 16/10/2019 11:13:04)
  */
 /**
  * Fix for bootstrap styles
@@ -288,7 +283,7 @@
   position: absolute;
   top: 0;
   cursor: col-resize;
-  z-index: 110;
+  z-index: 210;
   width: 5px;
   height: 25px;
 }
@@ -297,7 +292,7 @@
   position: absolute;
   left: 0;
   cursor: row-resize;
-  z-index: 110;
+  z-index: 210;
   height: 5px;
   width: 50px;
 }
@@ -334,7 +329,7 @@
 .handsontable .manualColumnResizerGuide.active,
 .handsontable .manualRowResizerGuide.active {
   display: block;
-  z-index: 199;
+  z-index: 209;
 }
 
 .handsontable .columnSorting {
@@ -1507,13 +1502,13 @@
   width: 2px;
   top: 0;
   margin-left: -1px;
-  z-index: 105;
+  z-index: 205;
 }
 .handsontable .ht__manualColumnMove--backlight {
   background: #343434;
   background: rgba(52, 52, 52, 0.25);
   display: none;
-  z-index: 105;
+  z-index: 205;
   pointer-events: none;
 }
 .handsontable.on-moving--columns.show-ui .ht__manualColumnMove--guideline,
@@ -1551,13 +1546,13 @@
   height: 2px;
   left: 0;
   margin-top: -1px;
-  z-index: 105;
+  z-index: 205;
 }
 .handsontable .ht__manualRowMove--backlight {
   background: #343434;
   background: rgba(52, 52, 52, 0.25);
   display: none;
-  z-index: 105;
+  z-index: 205;
   pointer-events: none;
 }
 .handsontable.on-moving--rows.show-ui .ht__manualRowMove--guideline,
