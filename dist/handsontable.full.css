/*!
 * Handsontable 0.15.0-beta3
 * Handsontable is a JavaScript library for editable tables with basic copy-paste compatibility with Excel and Google Docs
 *
 * Copyright 2015 Handsoncode sp. z o.o. <hello@handsontable.com>
 * Licensed under the MIT license.
 * http://handsontable.com/
 *
<<<<<<< HEAD
 * Date: Thu May 21 2015 12:12:59 GMT+0200 (CEST)
=======
 * Date: Tue May 05 2015 14:59:28 GMT+0200 (CEST)
>>>>>>> f7530ae3
 */

.handsontable {
  position: relative;
}

.handsontable .hide{
  display: none;
}
.handsontable .relative {
  position: relative;
}

.handsontable.htAutoColumnSize {
  visibility: hidden;
  left: 0;
  position: absolute;
  top: 0;
}

.handsontable .wtHider {
  width: 0;
}

.handsontable .wtSpreader {
  position: relative;
  width: 0; /*must be 0, otherwise blank space appears in scroll demo after scrolling max to the right */
  height: auto;
}

.handsontable table,
.handsontable tbody,
.handsontable thead,
.handsontable td,
.handsontable th,
.handsontable input,
.handsontable textarea,
.handsontable div {
  box-sizing: content-box;
  -webkit-box-sizing: content-box;
  -moz-box-sizing: content-box;
}

.handsontable input,
.handsontable textarea {
  min-height: initial;
}

.handsontable table.htCore {
  border-collapse: separate;
  /*it must be separate, otherwise there are offset miscalculations in WebKit: http://stackoverflow.com/questions/2655987/border-collapse-differences-in-ff-and-webkit*/
  /*this actually only changes appearance of user selection - does not make text unselectable
  -webkit-user-select: none;
  -khtml-user-select: none;
  -moz-user-select: none;
  -o-user-select: none;
  -ms-user-select: none;
  /*user-select: none; /*no browser supports unprefixed version*/
  border-spacing: 0;
  margin: 0;
  border-width: 0;
  table-layout: fixed;
  width: 0;
  outline-width: 0;
  /* reset bootstrap table style. for more info see: https://github.com/handsontable/handsontable/issues/224 */
  max-width: none;
  max-height: none;
}

.handsontable col {
  width: 50px;
}

.handsontable col.rowHeader {
  width: 50px;
}

.handsontable th,
.handsontable td {
  border-right: 1px solid #CCC;
  border-bottom: 1px solid #CCC;
  height: 22px;
  empty-cells: show;
  line-height: 21px;
  padding: 0 4px 0 4px;
  /* top, bottom padding different than 0 is handled poorly by FF with HTML5 doctype */
  background-color: #FFF;
  vertical-align: top;
  overflow: hidden;
  outline-width: 0;
  white-space: pre-line;
  /* preserve new line character in cell */
}

.handsontable td.htInvalid {
  background-color: #ff4c42 !important; /*gives priority over td.area selection background*/
}

.handsontable td.htNoWrap {
  white-space: nowrap;
}

.handsontable th:last-child {
  /*Foundation framework fix*/
  border-right: 1px solid #CCC;
  border-bottom: 1px solid #CCC;
}

.handsontable tr:first-child th.htNoFrame,
.handsontable th:first-child.htNoFrame,
.handsontable th.htNoFrame {
  border-left-width: 0;
  background-color: white;
  border-color: #FFF;
}

.handsontable th:first-child,
.handsontable td:first-of-type,
.handsontable thead tr th:nth-child(2),
.handsontable .htNoFrame + th,
.handsontable .htNoFrame + td {
  border-left: 1px solid #CCC;
}

.handsontable tr:first-child th,
.handsontable tr:first-child td {
  border-top: 1px solid #CCC;
}

.ht_master:not(.innerBorderLeft) ~ .handsontable tbody tr th,
.ht_master:not(.innerBorderLeft) ~ .handsontable:not(.ht_clone_top) thead tr th:first-child
{
  border-right-width: 0;
}

.ht_master:not(.innerBorderTop) thead tr:last-child th,
.ht_master:not(.innerBorderTop) ~ .handsontable thead tr:last-child th,
.ht_master:not(.innerBorderTop) thead tr.lastChild th,
.ht_master:not(.innerBorderTop) ~ .handsontable thead tr.lastChild th {
  border-bottom-width: 0;
}

.handsontable th {
  background-color: #EEE;
  color: #222;
  text-align: center;
  font-weight: normal;
  white-space: nowrap;
}

.handsontable thead th {
  padding: 0;
}

.handsontable th.active {
  background-color: #CCC;
}

.handsontable thead th .relative {
  padding: 2px 4px;
}

/* plugins */

.handsontable .manualColumnMover {
  position: fixed;
  left: 0;
  top: 0;
  background-color: transparent;
  width: 5px;
  height: 25px;
  z-index: 999;
  cursor: move;
}

.handsontable .manualRowMover {
  position: fixed;
  left: -4px;
  top: 0;
  background-color: transparent;
  height: 5px;
  width: 50px;
  z-index: 999;
  cursor: move;
}

.handsontable .manualColumnMoverGuide,
.handsontable .manualRowMoverGuide {
  position: fixed;
  left: 0;
  top: 0;
  background-color: #CCC;
  width: 25px;
  height: 25px;
  opacity: 0.7;
  display: none;
}

.handsontable .manualColumnMoverGuide.active,
.handsontable .manualRowMoverGuide.active {
  display: block;
}

.handsontable .manualColumnMover:hover,
.handsontable .manualColumnMover.active,
.handsontable .manualRowMover:hover,
.handsontable .manualRowMover.active{
  background-color: #88F;
}

/* row + column resizer*/

.handsontable .manualColumnResizer {
  position: fixed;
  top: 0;
  cursor: col-resize;
  z-index: 110;
  width: 5px;
  height: 25px;
}

.handsontable .manualRowResizer {
  position: fixed;
  left: 0;
  cursor: row-resize;
  z-index: 110;
  height: 5px;
  width: 50px;
}

.handsontable .manualColumnResizer:hover,
.handsontable .manualColumnResizer.active,
.handsontable .manualRowResizer:hover,
.handsontable .manualRowResizer.active {
  background-color: #AAB;
}

.handsontable .manualColumnResizerGuide {
  position: fixed;
  right: 0;
  top: 0;
  background-color: #AAB;
  display: none;
  width: 0;
  border-right: 1px dashed #777;
  margin-left: 5px;
}

.handsontable .manualRowResizerGuide {
  position: fixed;
  left: 0;
  bottom: 0;
  background-color: #AAB;
  display: none;
  height: 0;
  border-bottom: 1px dashed #777;
  margin-top: 5px;
}

.handsontable .manualColumnResizerGuide.active,
.handsontable .manualRowResizerGuide.active {
  display: block;
}

.handsontable .columnSorting {
  position: relative;
}

.handsontable .columnSorting:hover {
  text-decoration: underline;
  cursor: pointer;
}

.handsontable .columnSorting.ascending::after {
  content: '\25B2';
  color: #5f5f5f;
  position: absolute;
  left: 10px;
}

.handsontable .columnSorting.descending::after {
  content: '\25BC';
  color: #5f5f5f;
  position: absolute;
  left: 10px;
}

/* border line */

.handsontable .wtBorder {
  position: absolute;
  font-size: 0;
}
.handsontable .wtBorder.hidden{
  display:none !important;
}

.handsontable td.area {
  background: -moz-linear-gradient(top,  rgba(181,209,255,0.34) 0%, rgba(181,209,255,0.34) 100%); /* FF3.6+ */
  background: -webkit-gradient(linear, left top, left bottom, color-stop(0%,rgba(181,209,255,0.34)), color-stop(100%,rgba(181,209,255,0.34))); /* Chrome,Safari4+ */
  background: -webkit-linear-gradient(top,  rgba(181,209,255,0.34) 0%,rgba(181,209,255,0.34) 100%); /* Chrome10+,Safari5.1+ */
  background: -o-linear-gradient(top,  rgba(181,209,255,0.34) 0%,rgba(181,209,255,0.34) 100%); /* Opera 11.10+ */
  background: -ms-linear-gradient(top,  rgba(181,209,255,0.34) 0%,rgba(181,209,255,0.34) 100%); /* IE10+ */
  background: linear-gradient(to bottom,  rgba(181,209,255,0.34) 0%,rgba(181,209,255,0.34) 100%); /* W3C */
  filter: progid:DXImageTransform.Microsoft.gradient( startColorstr='#57b5d1ff', endColorstr='#57b5d1ff',GradientType=0 ); /* IE6-9 */
  background-color: #fff;
}

/* fill handle */

.handsontable .wtBorder.corner {
  font-size: 0;
  cursor: crosshair;
}

.handsontable .htBorder.htFillBorder {
  background: red;
  width: 1px;
  height: 1px;
}

.handsontableInput {
  border:none;
  outline-width: 0;
  margin: 0 ;
  padding: 1px 5px 0 5px;
  font-family: inherit;
  line-height: 21px;
  font-size: inherit;
  box-shadow: 0 0 0 2px #5292F7 inset;
  resize: none;
  /*below are needed to overwrite stuff added by jQuery UI Bootstrap theme*/
  display: inline-block;
  color: #000;
  border-radius: 0;
  background-color: #FFF;
  /*overwrite styles potentionally made by a framework*/
}

.handsontableInputHolder {
  position: absolute;
  top: 0;
  left: 0;
  z-index: 100;
}

.htSelectEditor {
  -webkit-appearance: menulist-button !important;
  position: absolute;
  width: auto;
}

/*
TextRenderer readOnly cell
*/

.handsontable .htDimmed {
  color: #777;
}

.handsontable .htSubmenu {
  position: relative;
}

.handsontable .htSubmenu :after{
  content: '▶';
  color: #777;
  position: absolute;
  right: 5px;
}


/*
TextRenderer horizontal alignment
*/
.handsontable .htLeft{
  text-align: left;
}
.handsontable .htCenter{
  text-align: center;
}
.handsontable .htRight{
  text-align: right;
}
.handsontable .htJustify{
  text-align: justify;
}
/*
TextRenderer vertical alignment
*/
.handsontable .htTop{
  vertical-align: top;
}
.handsontable .htMiddle{
  vertical-align: middle;
}
.handsontable .htBottom{
  vertical-align: bottom;
}

/*
TextRenderer placeholder value
*/

.handsontable .htPlaceholder {
  color: #999;
}

/*
AutocompleteRenderer down arrow
*/

.handsontable .htAutocompleteArrow {
  float: right;
  font-size: 10px;
  color: #EEE;
  cursor: default;
  width: 16px;
  text-align: center;
}

.handsontable td .htAutocompleteArrow:hover {
  color: #777;
}

.handsontable td.area .htAutocompleteArrow {
  color: #d3d3d3;
}

/*
CheckboxRenderer
*/

.handsontable .htCheckboxRendererInput.noValue {
  opacity: 0.5;
}

/*
NumericRenderer
*/

.handsontable .htNumeric {
  text-align: right;
}

/*
Comment For Cell
*/
.htCommentCell{
  position: relative;
}
.htCommentCell:after{
  content: '';
  position: absolute;
  top: 0;
  right: 0;
  border-left: 6px solid transparent;
  border-top: 6px solid red;
}

@-webkit-keyframes opacity-hide {
  from {
    opacity: 1;
  }
  to {
    opacity: 0;
    /*display: none;*/
  }
}
@keyframes opacity-hide {
  from {
    /*display: block;*/
    opacity: 1;
  }
  to {
    opacity: 0;
    /*display: none;*/
  }
}

@-webkit-keyframes opacity-show {
  from {
    opacity: 0;
    /*display: none;*/
  }
  to {
    opacity: 1;
    /*display: block;*/
  }
}
@keyframes opacity-show {
  from {
    opacity: 0;
    /*display: none;*/
  }
  to {
    opacity: 1;
    /*display: block;*/
  }
}

/**
 * Handsontable in Handsontable
 */

.handsontable .handsontable.ht_clone_top .wtHider {
  padding: 0 0 5px 0;
}

/* removing shadows, TODO: remove the commented code and this comment  */
/*.handsontable .handsontable:not(.ht_master) table {*/
  /*-webkit-box-shadow: 1px 2px 5px rgba(0, 0, 0, 0.4);*/
  /*box-shadow: 1px 2px 5px rgba(0, 0, 0, 0.4);*/
/*}*/

/**
* Autocomplete Editor
*/
.handsontable .autocompleteEditor.handsontable {
  padding-right: 17px;
}
.handsontable .autocompleteEditor.handsontable.htMacScroll {
  padding-right: 15px;
}


/**
 * Handsontable listbox theme
 */

.handsontable.listbox {
  margin: 0;
}

.handsontable.listbox .ht_master table {
  border: 1px solid #ccc;
  border-collapse: separate;
  background: white;
}

.handsontable.listbox th,
.handsontable.listbox tr:first-child th,
.handsontable.listbox tr:last-child th,
.handsontable.listbox tr:first-child td,
.handsontable.listbox td {
  border-width: 0;
}

.handsontable.listbox th,
.handsontable.listbox td {
  white-space: nowrap;
  text-overflow: ellipsis;
}

.handsontable.listbox td.htDimmed {
  cursor: default;
  color: inherit;
  font-style: inherit;
}

.handsontable.listbox .wtBorder {
  visibility: hidden;
}

.handsontable.listbox tr td.current,
.handsontable.listbox tr:hover td {
  background: #eee;
}

.htContextMenu {
  display: none;
  position: absolute;
  z-index: 1060; /*needs to be higher than 1050 - z-index for Twitter Bootstrap modal (#1569)*/
  overflow: hidden;
}

.htContextMenu .ht_clone_top,
.htContextMenu .ht_clone_left,
.htContextMenu .ht_clone_corner,
.htContextMenu .ht_clone_debug {
  display: none;
}

.ht_clone_top {
  z-index: 101;
}

.ht_clone_left {
  z-index: 102;
}

.ht_clone_corner {
  z-index: 103;
}

.ht_clone_debug {
  z-index: 103;
}

.htContextMenu table.htCore {
  border: 1px solid #bbb;
}

.htContextMenu .wtBorder {
  visibility: hidden;
}

.htContextMenu table tbody tr td {
  background: white;
  border-width: 0;
  padding: 4px 6px 0px 6px;
  cursor: pointer;
  overflow: hidden;
  white-space: nowrap;
  text-overflow: ellipsis;
}

.htContextMenu table tbody tr td:first-child {
  border: 0;
}

.htContextMenu table tbody tr td.htDimmed{
  font-style: normal;
  color: #323232;
}

.htContextMenu table tbody tr td.current,
.htContextMenu table tbody tr td.zeroclipboard-is-hover {
  background: rgb(233, 233, 233);
}

.htContextMenu table tbody tr td.htSeparator {
  border-top: 1px solid #bbb;
  height: 0;
  padding: 0;
}

.htContextMenu table tbody tr td.htDisabled {
  color: #999;
}

.htContextMenu table tbody tr td.htDisabled:hover {
  background: white;
  color: #999;
  cursor: default;
}
.htContextMenu table tbody tr td div{
  padding-left: 10px;
}
.htContextMenu table tbody tr td div span.selected{
  margin-top: -2px;
  position: absolute;
  left: 4px;
}

.htContextMenu .ht_master .wtHolder {
  overflow: hidden;
}

.handsontable td.htSearchResult {
  background: #fcedd9;
  color: #583707;
}

/*
Cell borders
*/
.htBordered{
  /*box-sizing: border-box !important;*/
  border-width: 1px;
}
.htBordered.htTopBorderSolid{
  border-top-style: solid;
  border-top-color: #000;
}
.htBordered.htRightBorderSolid{
  border-right-style: solid;
  border-right-color: #000;
}
.htBordered.htBottomBorderSolid{
  border-bottom-style: solid;
  border-bottom-color: #000;
}
.htBordered.htLeftBorderSolid{
  border-left-style: solid;
  border-left-color: #000;
}

.htCommentTextArea{
  background-color: #FFFACD;
  box-shadow: 1px 1px 2px #bbb;
  font-family: 'Arial';
  -webkit-box-shadow: 1px 1px 2px #bbb;
  -moz-box-shadow: 1px 1px 2px #bbb;
}


/* Grouping indicators */
.handsontable colgroup col.rowHeader.htGroupCol {
  width: 25px !important;
}
.handsontable colgroup col.rowHeader.htGroupColClosest {
  width: 30px !important;
}

.handsontable .htGroupIndicatorContainer {
  background: #fff;
  border: 0px;
  padding-bottom: 0px;
  vertical-align: bottom;
  position: relative;
}

.handsontable thead .htGroupIndicatorContainer {
  vertical-align: top;
  border-bottom: 0px;
}

.handsontable tbody tr th:nth-last-child(2) {
  border-right: 1px solid #CCC;
}

.handsontable thead tr:nth-last-child(2) th {
  border-bottom: 1px solid #CCC;
  padding-bottom: 5px;
}


.ht_clone_corner thead tr th:nth-last-child(2) {
  border-right: 1px solid #CCC;
}

.htVerticalGroup {
  height: 100%;
}

.htHorizontalGroup {
  width: 100%;
  height: 100%;
}

.htVerticalGroup:not(.htCollapseButton):after {
  content: "";
  height: 100%;
  width: 1px;
  display: block;
  background: #ccc;
  margin-left: 5px;
}

.htHorizontalGroup:not(.htCollapseButton):after {
  content: "";
  width: 100%;
  height: 1px;
  display: block;
  background: #ccc;
  margin-top: 20%;
}

.htCollapseButton {
  width: 10px;
  height: 10px;
  line-height: 10px;
  text-align: center;
  border-radius: 5px;
  border: 1px solid #f3f3f3;
  -webkit-box-shadow: 1px 1px 3px rgba(0, 0, 0, 0.4);
  box-shadow: 1px 1px 3px rgba(0, 0, 0, 0.4);
  cursor: pointer;
  margin-bottom: 3px;
  position: relative;
}

.htCollapseButton:after {
  content: "";
  height: 300%;
  width: 1px;
  display: block;
  background: #ccc;
  margin-left: 4px;
  position: absolute;
  /*top: -300%;*/
  bottom: 10px;
}


thead .htCollapseButton {
  right: 5px;
  position: absolute;
  top: 5px;
  background: #fff;
}

thead .htCollapseButton:after {
  height: 1px;
  width: 700%;
  right: 10px;
  top: 4px;
}

.handsontable tr th .htGroupStart:after {
  background: transparent;
  border-left: 1px solid #ccc;
  border-top: 1px solid #ccc;
  width: 5px;
  position: relative;
  top: 50%;
}

.handsontable thead tr th .htGroupStart:after {
  background: transparent;
  border-left: 1px solid #ccc;
  border-top: 1px solid #ccc;
  height: 5px;
  width: 50%;
  position: relative;
  top: 0px;
  left: 50%;
}

.handsontable .htGroupLevelTrigger {
  -webkit-box-shadow: 1px 1px 3px rgba(0, 0, 0, 0.4);
  box-shadow: 1px 1px 3px rgba(0, 0, 0, 0.4);
  width: 15px;
  height: 15px;
  margin: 4px auto;
  padding: 0px;
  line-height: 15px;
  cursor: pointer;
}

.handsontable tr th .htExpandButton {
  position: absolute;
  width: 10px;
  height: 10px;
  line-height: 10px;
  text-align: center;
  border-radius: 5px;
  border: 1px solid #f3f3f3;
  -webkit-box-shadow: 1px 1px 3px rgba(0, 0, 0, 0.4);
  box-shadow: 1px 1px 3px rgba(0, 0, 0, 0.4);
  cursor: pointer;
  top: 0px;
  display: none;
}

.handsontable thead tr th .htExpandButton {
  /*left: 5px;*/
  top: 5px;
}

.handsontable tr th .htExpandButton.clickable {
  display: block;
}

.handsontable col.hidden {
  width: 0px !important;
}

.handsontable tr.hidden,
.handsontable tr.hidden td,
.handsontable tr.hidden th {
  display: none;
}

.ht_master,
.ht_clone_left,
.ht_clone_top {
  overflow: hidden;
}

.ht_master .wtHolder {
  overflow: auto;
}

.ht_clone_left .wtHolder {
  overflow-x: hidden;
  overflow-y: auto;
}

.ht_clone_top .wtHolder {
  overflow-x: auto;
  overflow-y: hidden;
}


/*WalkontableDebugOverlay*/

.wtDebugHidden {
  display: none;
}

.wtDebugVisible {
  display: block;
  -webkit-animation-duration: 0.5s;
  -webkit-animation-name: wtFadeInFromNone;
  animation-duration: 0.5s;
  animation-name: wtFadeInFromNone;
}

@keyframes wtFadeInFromNone {
  0% {
    display: none;
    opacity: 0;
  }

  1% {
    display: block;
    opacity: 0;
  }

  100% {
    display: block;
    opacity: 1;
  }
}

@-webkit-keyframes wtFadeInFromNone {
  0% {
    display: none;
    opacity: 0;
  }

  1% {
    display: block;
    opacity: 0;
  }

  100% {
    display: block;
    opacity: 1;
  }
}
/*

 Handsontable Mobile Text Editor stylesheet

 */

.handsontable.mobile,
.handsontable.mobile .wtHolder {
  -webkit-touch-callout:none;
  -webkit-user-select:none;
  -khtml-user-select:none;
  -moz-user-select:none;
  -ms-user-select:none;
  user-select:none;
  -webkit-tap-highlight-color:rgba(0,0,0,0);
  -webkit-overflow-scrolling: touch;
}

.htMobileEditorContainer {
  display: none;
  position: absolute;
  top: 0;
  width: 70%;
  height: 54pt;
  background: #f8f8f8;
  border-radius: 20px;
  border: 1px solid #ebebeb;
  z-index: 999;
  box-sizing: border-box;
  -webkit-box-sizing: border-box;
  -webkit-text-size-adjust: none;
}

.topLeftSelectionHandle:not(.ht_master .topLeftSelectionHandle),
.topLeftSelectionHandle-HitArea:not(.ht_master .topLeftSelectionHandle-HitArea) {
  z-index: 9999;
}

/* Initial left/top coordinates - overwritten when actual position is set */
.topLeftSelectionHandle,
.topLeftSelectionHandle-HitArea,
.bottomRightSelectionHandle,
.bottomRightSelectionHandle-HitArea {
  left: -10000px;
  top: -10000px;
}

.htMobileEditorContainer.active {
  display: block;
}

.htMobileEditorContainer .inputs {
  position: absolute;
  right: 210pt;
  bottom: 10pt;
  top: 10pt;
  left: 14px;
  height: 34pt;
}

.htMobileEditorContainer .inputs textarea {
  font-size: 13pt;
  border: 1px solid #a1a1a1;
  -webkit-appearance: none;
  -webkit-box-shadow: none;
  -moz-box-shadow: none;
  box-shadow: none;
  position: absolute;
  left: 14px;
  right: 14px;
  top: 0;
  bottom: 0;
  padding: 7pt;
}

.htMobileEditorContainer .cellPointer {
  position: absolute;
  top: -13pt;
  height: 0;
  width: 0;
  left: 30px;

  border-left: 13pt solid transparent;
  border-right: 13pt solid transparent;
  border-bottom: 13pt solid #ebebeb;
}

.htMobileEditorContainer .cellPointer.hidden {
  display: none;
}

.htMobileEditorContainer .cellPointer:before {
  content: '';
  display: block;
  position: absolute;
  top: 2px;
  height: 0;
  width: 0;
  left: -13pt;

  border-left: 13pt solid transparent;
  border-right: 13pt solid transparent;
  border-bottom: 13pt solid #f8f8f8;
}

.htMobileEditorContainer .moveHandle {
  position: absolute;
  top: 10pt;
  left: 5px;
  width: 30px;
  bottom: 0px;
  cursor: move;
  z-index: 9999;
}

.htMobileEditorContainer .moveHandle:after {
  content: "..\a..\a..\a..";
  white-space: pre;
  line-height: 10px;
  font-size: 20pt;
  display: inline-block;
  margin-top: -8px;
  color: #ebebeb;
}

.htMobileEditorContainer .positionControls {
  width: 205pt;
  position: absolute;
  right: 5pt;
  top: 0;
  bottom: 0;
}

.htMobileEditorContainer .positionControls > div {
  width: 50pt;
  height: 100%;
  float: left;
}

.htMobileEditorContainer .positionControls > div:after {
  content: " ";
  display: block;
  width: 15pt;
  height: 15pt;
  text-align: center;
  line-height: 50pt;
}

.htMobileEditorContainer .leftButton:after,
.htMobileEditorContainer .rightButton:after,
.htMobileEditorContainer .upButton:after,
.htMobileEditorContainer .downButton:after {
  transform-origin: 5pt 5pt;
  -webkit-transform-origin: 5pt 5pt;
  margin: 21pt 0 0 21pt;
}

.htMobileEditorContainer .leftButton:after {
  border-top: 2px solid #288ffe;
  border-left: 2px solid #288ffe;
  -webkit-transform: rotate(-45deg);
  /*margin-top: 17pt;*/
  /*margin-left: 20pt;*/
}
.htMobileEditorContainer .leftButton:active:after {
  border-color: #cfcfcf;
}

.htMobileEditorContainer .rightButton:after {
  border-top: 2px solid #288ffe;
  border-left: 2px solid #288ffe;
  -webkit-transform: rotate(135deg);
  /*margin-top: 17pt;*/
  /*margin-left: 10pt;*/
}
.htMobileEditorContainer .rightButton:active:after {
  border-color: #cfcfcf;
}

.htMobileEditorContainer .upButton:after {
  /*border-top: 2px solid #cfcfcf;*/
  border-top: 2px solid #288ffe;
  border-left: 2px solid #288ffe;
  -webkit-transform: rotate(45deg);
  /*margin-top: 22pt;*/
  /*margin-left: 15pt;*/
}
.htMobileEditorContainer .upButton:active:after {
  border-color: #cfcfcf;
}

.htMobileEditorContainer .downButton:after {
  border-top: 2px solid #288ffe;
  border-left: 2px solid #288ffe;
  -webkit-transform: rotate(225deg);
  /*margin-top: 15pt;*/
  /*margin-left: 15pt;*/
}
.htMobileEditorContainer .downButton:active:after {
  border-color: #cfcfcf;
}

.handsontable.hide-tween {
  -webkit-animation: opacity-hide 0.3s;
  animation: opacity-hide 0.3s;
  animation-fill-mode: forwards;
  -webkit-animation-fill-mode: forwards;
}

.handsontable.show-tween {
  -webkit-animation: opacity-show 0.3s;
  animation: opacity-show 0.3s;
  animation-fill-mode: forwards;
  -webkit-animation-fill-mode: forwards;
}
/*!
 * Handsontable ContextMenu
 */

.htContextMenu {
  display: none;
  position: absolute;
  z-index: 1060; /*needs to be higher than 1050 - z-index for Twitter Bootstrap modal (#1569)*/
}

.htContextMenu .ht_clone_top,
.htContextMenu .ht_clone_left,
.htContextMenu .ht_clone_corner,
.htContextMenu .ht_clone_debug {
  display: none;
}

.htContextMenu table.htCore {
  outline: 1px solid #bbb;
}

.htContextMenu .wtBorder {
  visibility: hidden;
}

.htContextMenu table tbody tr td {
  background: white;
  border-width: 0;
  padding: 4px 6px 0px 6px;
  cursor: pointer;
  overflow: hidden;
  white-space: nowrap;
  text-overflow: ellipsis;
}

.htContextMenu table tbody tr td:first-child {
  border: 0;
}

.htContextMenu table tbody tr td.htDimmed{
  font-style: normal;
  color: #323232;
}

.htContextMenu table tbody tr td.current,
.htContextMenu table tbody tr td.zeroclipboard-is-hover {
  background: rgb(233, 233, 233);
}

.htContextMenu table tbody tr td.htSeparator {
  border-top: 1px solid #bbb;
  height: 0;
  padding: 0;
}

.htContextMenu table tbody tr td.htDisabled {
  color: #999;
}

.htContextMenu table tbody tr td.htDisabled:hover {
  background: white;
  color: #999;
  cursor: default;
}
.htContextMenu table tbody tr td div{
  padding-left: 10px;
}
.htContextMenu table tbody tr td div span.selected{
  margin-top: -2px;
  position: absolute;
  left: 4px;
}
@charset "UTF-8";

/*!
 * Pikaday
 * Copyright © 2014 David Bushell | BSD & MIT license | http://dbushell.com/
 */

.pika-single {
    z-index: 9999;
    display: block;
    position: relative;
    color: #333;
    background: #fff;
    border: 1px solid #ccc;
    border-bottom-color: #bbb;
    font-family: "Helvetica Neue", Helvetica, Arial, sans-serif;
}

/*
clear child float (pika-lendar), using the famous micro clearfix hack
http://nicolasgallagher.com/micro-clearfix-hack/
*/
.pika-single:before,
.pika-single:after {
    content: " ";
    display: table;
}
.pika-single:after { clear: both }
.pika-single { *zoom: 1 }

.pika-single.is-hidden {
    display: none;
}

.pika-single.is-bound {
    position: absolute;
    box-shadow: 0 5px 15px -5px rgba(0,0,0,.5);
}

.pika-lendar {
    float: left;
    width: 240px;
    margin: 8px;
}

.pika-title {
    position: relative;
    text-align: center;
}

.pika-label {
    display: inline-block;
    *display: inline;
    position: relative;
    z-index: 9999;
    overflow: hidden;
    margin: 0;
    padding: 5px 3px;
    font-size: 14px;
    line-height: 20px;
    font-weight: bold;
    background-color: #fff;
}
.pika-title select {
    cursor: pointer;
    position: absolute;
    z-index: 9998;
    margin: 0;
    left: 0;
    top: 5px;
    filter: alpha(opacity=0);
    opacity: 0;
}

.pika-prev,
.pika-next {
    display: block;
    cursor: pointer;
    position: relative;
    outline: none;
    border: 0;
    padding: 0;
    width: 20px;
    height: 30px;
    /* hide text using text-indent trick, using width value (it's enough) */
    text-indent: 20px;
    white-space: nowrap;
    overflow: hidden;
    background-color: transparent;
    background-position: center center;
    background-repeat: no-repeat;
    background-size: 75% 75%;
    opacity: .5;
    *position: absolute;
    *top: 0;
}

.pika-prev:hover,
.pika-next:hover {
    opacity: 1;
}

.pika-prev,
.is-rtl .pika-next {
    float: left;
    background-image: url('data:image/png;base64,iVBORw0KGgoAAAANSUhEUgAAABQAAAAeCAYAAAAsEj5rAAAAUklEQVR42u3VMQoAIBADQf8Pgj+OD9hG2CtONJB2ymQkKe0HbwAP0xucDiQWARITIDEBEnMgMQ8S8+AqBIl6kKgHiXqQqAeJepBo/z38J/U0uAHlaBkBl9I4GwAAAABJRU5ErkJggg==');
    *left: 0;
}

.pika-next,
.is-rtl .pika-prev {
    float: right;
    background-image: url('data:image/png;base64,iVBORw0KGgoAAAANSUhEUgAAABQAAAAeCAYAAAAsEj5rAAAAU0lEQVR42u3VOwoAMAgE0dwfAnNjU26bYkBCFGwfiL9VVWoO+BJ4Gf3gtsEKKoFBNTCoCAYVwaAiGNQGMUHMkjGbgjk2mIONuXo0nC8XnCf1JXgArVIZAQh5TKYAAAAASUVORK5CYII=');
    *right: 0;
}

.pika-prev.is-disabled,
.pika-next.is-disabled {
    cursor: default;
    opacity: .2;
}

.pika-select {
    display: inline-block;
    *display: inline;
}

.pika-table {
    width: 100%;
    border-collapse: collapse;
    border-spacing: 0;
    border: 0;
}

.pika-table th,
.pika-table td {
    width: 14.285714285714286%;
    padding: 0;
}

.pika-table th {
    color: #999;
    font-size: 12px;
    line-height: 25px;
    font-weight: bold;
    text-align: center;
}

.pika-button {
    cursor: pointer;
    display: block;
    box-sizing: border-box;
    -moz-box-sizing: border-box;
    outline: none;
    border: 0;
    margin: 0;
    width: 100%;
    padding: 5px;
    color: #666;
    font-size: 12px;
    line-height: 15px;
    text-align: right;
    background: #f5f5f5;
}

.pika-week {
    font-size: 11px;
    color: #999;
}

.is-today .pika-button {
    color: #33aaff;
    font-weight: bold;
}

.is-selected .pika-button {
    color: #fff;
    font-weight: bold;
    background: #33aaff;
    box-shadow: inset 0 1px 3px #178fe5;
    border-radius: 3px;
}

.is-disabled .pika-button {
    pointer-events: none;
    cursor: default;
    color: #999;
    opacity: .3;
}

.pika-button:hover {
    color: #fff !important;
    background: #ff8000 !important;
    box-shadow: none !important;
    border-radius: 3px !important;
}

/* styling for abbr */
.pika-table abbr {
    border-bottom: none;
    cursor: help;
}
<|MERGE_RESOLUTION|>--- conflicted
+++ resolved
@@ -1,16 +1,12 @@
 /*!
- * Handsontable 0.15.0-beta3
+ * Handsontable 0.15.0-beta2
  * Handsontable is a JavaScript library for editable tables with basic copy-paste compatibility with Excel and Google Docs
  *
  * Copyright 2015 Handsoncode sp. z o.o. <hello@handsontable.com>
  * Licensed under the MIT license.
  * http://handsontable.com/
  *
-<<<<<<< HEAD
- * Date: Thu May 21 2015 12:12:59 GMT+0200 (CEST)
-=======
  * Date: Tue May 05 2015 14:59:28 GMT+0200 (CEST)
->>>>>>> f7530ae3
  */
 
 .handsontable {
@@ -275,27 +271,9 @@
   display: block;
 }
 
-.handsontable .columnSorting {
-  position: relative;
-}
-
 .handsontable .columnSorting:hover {
   text-decoration: underline;
   cursor: pointer;
-}
-
-.handsontable .columnSorting.ascending::after {
-  content: '\25B2';
-  color: #5f5f5f;
-  position: absolute;
-  left: 10px;
-}
-
-.handsontable .columnSorting.descending::after {
-  content: '\25BC';
-  color: #5f5f5f;
-  position: absolute;
-  left: 10px;
 }
 
 /* border line */
