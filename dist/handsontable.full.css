/*!
 * Copyright (c) HANDSONCODE sp. z o. o.
 * 
 * HANDSONTABLE is a software distributed by HANDSONCODE sp. z o. o.,
 * a Polish corporation, based in Gdynia, Poland, at 96/98 Aleja Zwycięstwa,
 * registered with the National Court Register under number 538651,
 * EU tax ID number: PL5862294002, share capital: PLN 62,800.00.
 * 
 * This software is protected by applicable copyright laws, including
 * international treaties, and dual-licensed – depending on whether
 * your use is intended for or may result in commercial advantage
 * or monetary compensation (commercial purposes), or not.
 * 
 * If your use involves only such purposes as research, private study,
 * evaluation and the like, you agree to be bound by the terms included
 * in the “handsontable-non-commercial-license.pdf” file, available
 * in the main directory of this software repository.
 * 
 * By installing, copying, or otherwise using this software for
 * commercial purposes, you agree to be bound by the terms included
 * in the “handsontable-general-terms.pdf” file, available in the main
 * directory of this software repository.
 * 
 * HANDSONCODE PROVIDES THIS SOFTWARE ON AN “AS IS” BASIS,
 * WITHOUT WARRANTIES OR CONDITIONS OF ANY KIND. IN NO EVENT
 * AND UNDER NO LEGAL THEORY, SHALL HANDSONCODE BE LIABLE
 * TO YOU FOR DAMAGES, INCLUDING ANY DIRECT, INDIRECT, SPECIAL,
 * INCIDENTAL, OR CONSEQUENTIAL DAMAGES OF ANY CHARACTER ARISING
 * FROM USE OR INABILITY TO USE THIS SOFTWARE.
 * 
<<<<<<< HEAD
 * Version: 7.0.2
 * Release date: 09/04/2019 (built at 29/04/2019 10:53:29)
=======
 * Version: 7.1.0
 * Release date: 11/06/2019 (built at 10/06/2019 10:35:58)
>>>>>>> 879e26e4
 */
/**
 * Fix for bootstrap styles
 */
.handsontable .table th, .handsontable .table td {
  border-top: none;
}

.handsontable tr {
  background: #fff;
}

.handsontable td {
  background-color: inherit;
}

.handsontable .table caption + thead tr:first-child th,
.handsontable .table caption + thead tr:first-child td,
.handsontable .table colgroup + thead tr:first-child th,
.handsontable .table colgroup + thead tr:first-child td,
.handsontable .table thead:first-child tr:first-child th,
.handsontable .table thead:first-child tr:first-child td {
  border-top: 1px solid #CCCCCC;
}

/* table-bordered */
.handsontable .table-bordered {
  border: 0;
  border-collapse: separate;
}

.handsontable .table-bordered th,
.handsontable .table-bordered td {
  border-left: none;
}

.handsontable .table-bordered th:first-child,
.handsontable .table-bordered td:first-child {
  border-left: 1px solid #CCCCCC;
}

.handsontable .table > tbody > tr > td,
.handsontable .table > tbody > tr > th,
.handsontable .table > tfoot > tr > td,
.handsontable .table > tfoot > tr > th,
.handsontable .table > thead > tr > td,
.handsontable .table > thead > tr > th {
  line-height: 21px;
  padding: 0 4px;
}

.col-lg-1.handsontable, .col-lg-10.handsontable, .col-lg-11.handsontable, .col-lg-12.handsontable,
.col-lg-2.handsontable, .col-lg-3.handsontable, .col-lg-4.handsontable, .col-lg-5.handsontable, .col-lg-6.handsontable, .col-lg-7.handsontable, .col-lg-8.handsontable, .col-lg-9.handsontable,
.col-md-1.handsontable, .col-md-10.handsontable, .col-md-11.handsontable, .col-md-12.handsontable,
.col-md-2.handsontable, .col-md-3.handsontable, .col-md-4.handsontable, .col-md-5.handsontable, .col-md-6.handsontable, .col-md-7.handsontable, .col-md-8.handsontable, .col-md-9.handsontable
.col-sm-1.handsontable, .col-sm-10.handsontable, .col-sm-11.handsontable, .col-sm-12.handsontable,
.col-sm-2.handsontable, .col-sm-3.handsontable, .col-sm-4.handsontable, .col-sm-5.handsontable, .col-sm-6.handsontable, .col-sm-7.handsontable, .col-sm-8.handsontable, .col-sm-9.handsontable
.col-xs-1.handsontable, .col-xs-10.handsontable, .col-xs-11.handsontable, .col-xs-12.handsontable,
.col-xs-2.handsontable, .col-xs-3.handsontable, .col-xs-4.handsontable, .col-xs-5.handsontable, .col-xs-6.handsontable, .col-xs-7.handsontable, .col-xs-8.handsontable, .col-xs-9.handsontable {
  padding-left: 0;
  padding-right: 0;
}

.handsontable .table-striped > tbody > tr:nth-of-type(even) {
  background-color: #FFF;
}

.handsontable {
  position: relative;
}

.handsontable .hide{
  display: none;
}

.handsontable .relative {
  position: relative;
}

.handsontable.htAutoSize {
  visibility: hidden;
  left: -99000px;
  position: absolute;
  top: -99000px;
}

.handsontable .wtHider {
  width: 0;
}

.handsontable .wtSpreader {
  position: relative;
  width: 0; /*must be 0, otherwise blank space appears in scroll demo after scrolling max to the right */
  height: auto;
}

.handsontable table,
.handsontable tbody,
.handsontable thead,
.handsontable td,
.handsontable th,
.handsontable input,
.handsontable textarea,
.handsontable div {
  box-sizing: content-box;
  -webkit-box-sizing: content-box;
  -moz-box-sizing: content-box;
}

.handsontable input,
.handsontable textarea {
  min-height: initial;
}

.handsontable table.htCore {
  border-collapse: separate;
  /* it must be separate, otherwise there are offset miscalculations in WebKit: http://stackoverflow.com/questions/2655987/border-collapse-differences-in-ff-and-webkit */
  /* this actually only changes appearance of user selection - does not make text unselectable */
  /* -webkit-user-select: none;
  -khtml-user-select: none;
  -moz-user-select: none;
  -o-user-select: none;
  -ms-user-select: none;
  user-select: none; */ /* no browser supports unprefixed version */
  border-spacing: 0;
  margin: 0;
  border-width: 0;
  table-layout: fixed;
  width: 0;
  outline-width: 0;
  cursor: default;
  /* reset bootstrap table style. for more info see: https://github.com/handsontable/handsontable/issues/224 */
  max-width: none;
  max-height: none;
}

.handsontable col {
  width: 50px;
}

.handsontable col.rowHeader {
  width: 50px;
}

.handsontable th,
.handsontable td {
  border-top-width: 0;
  border-left-width: 0;
  border-right: 1px solid #CCC;
  border-bottom: 1px solid #CCC;
  height: 22px;
  empty-cells: show;
  line-height: 21px;
  padding: 0 4px 0 4px;
  /* top, bottom padding different than 0 is handled poorly by FF with HTML5 doctype */
  background-color: #FFF;
  vertical-align: top;
  overflow: hidden;
  outline-width: 0;
  white-space: pre-line;
  /* preserve new line character in cell */
  background-clip: padding-box;
}

.handsontable td.htInvalid {
  background-color: #ff4c42 !important; /*gives priority over td.area selection background*/
}

.handsontable td.htNoWrap {
  white-space: nowrap;
}

.handsontable th:last-child {
  /*Foundation framework fix*/
  border-right: 1px solid #CCC;
  border-bottom: 1px solid #CCC;
}

.handsontable tr:first-child th.htNoFrame,
.handsontable th:first-child.htNoFrame,
.handsontable th.htNoFrame {
  border-left-width: 0;
  background-color: white;
  border-color: #FFF;
}

.handsontable th:first-child,
.handsontable th:nth-child(2),
.handsontable td:first-of-type,
.handsontable .htNoFrame + th,
.handsontable .htNoFrame + td {
  border-left: 1px solid #CCC;
}

.handsontable.htRowHeaders thead tr th:nth-child(2) {
  border-left: 1px solid #CCC;
}

.handsontable tr:first-child th,
.handsontable tr:first-child td {
  border-top: 1px solid #CCC;
}

.ht_master:not(.innerBorderLeft):not(.emptyColumns) ~ .handsontable tbody tr th,
.ht_master:not(.innerBorderLeft):not(.emptyColumns) ~ .handsontable:not(.ht_clone_top) thead tr th:first-child {
  border-right-width: 0;
}

.ht_master:not(.innerBorderTop) thead tr:last-child th,
.ht_master:not(.innerBorderTop) ~ .handsontable thead tr:last-child th,
.ht_master:not(.innerBorderTop) thead tr.lastChild th,
.ht_master:not(.innerBorderTop) ~ .handsontable thead tr.lastChild th {
  border-bottom-width: 0;
}

.handsontable th {
  background-color: #f0f0f0;
  color: #222;
  text-align: center;
  font-weight: normal;
  white-space: nowrap;
}

.handsontable thead th {
  padding: 0;
}

.handsontable th.active {
  background-color: #CCC;
}
.handsontable thead th .relative {
  padding: 2px 4px;
}

#hot-display-license-info {
  font-size: 10px;
  color: #323232 ;
  padding: 5px 0 3px 0;
  font-family: Helvetica, Arial, sans-serif;
  text-align: left;
}

#hot-display-license-info a {
  font-size: 10px;
}

/* plugins */

/* row + column resizer*/
.handsontable .manualColumnResizer {
  position: absolute;
  top: 0;
  cursor: col-resize;
  z-index: 110;
  width: 5px;
  height: 25px;
}

.handsontable .manualRowResizer {
  position: absolute;
  left: 0;
  cursor: row-resize;
  z-index: 110;
  height: 5px;
  width: 50px;
}

.handsontable .manualColumnResizer:hover,
.handsontable .manualColumnResizer.active,
.handsontable .manualRowResizer:hover,
.handsontable .manualRowResizer.active {
  background-color: #34a9db;
}

.handsontable .manualColumnResizerGuide {
  position: absolute;
  right: 0;
  top: 0;
  background-color: #34a9db;
  display: none;
  width: 0;
  border-right: 1px dashed #777;
  margin-left: 5px;
}

.handsontable .manualRowResizerGuide {
  position: absolute;
  left: 0;
  bottom: 0;
  background-color: #34a9db;
  display: none;
  height: 0;
  border-bottom: 1px dashed #777;
  margin-top: 5px;
}

.handsontable .manualColumnResizerGuide.active,
.handsontable .manualRowResizerGuide.active {
  display: block;
  z-index: 199;
}

.handsontable .columnSorting {
  position: relative;
}

.handsontable .columnSorting.sortAction:hover {
  text-decoration: underline;
  cursor: pointer;
}

.handsontable span.colHeader {
  display: inline-block;
  line-height: 1.1;
}

/* Arrow position */
.handsontable span.colHeader.columnSorting::before {
  /* Centering start */
  top: 50%;
  margin-top: -6px; /* One extra pixel for purpose of proper positioning of sorting arrow, when `font-size` set to default */
  /* Centering end */

  padding-left: 8px; /* For purpose of continuous mouse over experience, when moving between the `span` and the `::before` elements */
  position: absolute;
  right: -9px;

  content: '';
  height: 10px;
  width: 5px;
  background-size: contain;
  background-repeat: no-repeat;
  background-position-x: right;
}

.handsontable span.colHeader.columnSorting.ascending::before {
  /* arrow up; 20 x 40 px, scaled to 5 x 10 px; base64 size: 0.3kB */
  background-image: url("data:image/png;base64,iVBORw0KGgoAAAANSUhEUgAAABQAAAAoCAMAAADJ7yrpAAAAKlBMVEUAAAAAAAAAAAAAAAAAAAAAAAAAAAAAAAAAAAAAAAAAAAAAAAAAAAAAAAAKE86IAAAADXRSTlMABBEmRGprlJW72e77tTkTKwAAAFNJREFUeAHtzjkSgCAUBNHPgsoy97+ulGXRqJE5L+xkxoYt2UdsLb5bqFINz+aLuuLn5rIu2RkO3fZpWENimNgiw6iBYRTPMLJjGFxQZ1hxxb/xBI1qC8k39CdKAAAAAElFTkSuQmCC");
}

.handsontable span.colHeader.columnSorting.descending::before {
  /* arrow down; 20 x 40 px, scaled to 5 x 10 px; base64 size: 0.3kB */
  background-image: url("data:image/png;base64,iVBORw0KGgoAAAANSUhEUgAAABQAAAAoCAMAAADJ7yrpAAAAKlBMVEUAAAAAAAAAAAAAAAAAAAAAAAAAAAAAAAAAAAAAAAAAAAAAAAAAAAAAAAAKE86IAAAADXRSTlMABBEmRGprlJW72e77tTkTKwAAAFJJREFUeAHtzjkSgCAQRNFmQYUZ7n9dKUvru0TmvPAn3br0QfgdZ5xx6x+rQn23GqTYnq1FDcnuzZIO2WmedVqIRVxgGKEyjNgYRjKGkZ1hFIZ3I70LyM0VtU8AAAAASUVORK5CYII=");
}

.htGhostTable .htCore span.colHeader.columnSorting:not(.indicatorDisabled)::after {
  content: '*';
  display: inline-block;
  position: relative;
  /* The multi-line header and header with longer text need more padding to not hide arrow,
  we make header wider in `GhostTable` to make some space for arrow which is positioned absolutely in the main table */
  padding-right: 20px;
}

/* Selection */
.handsontable .wtBorder {
  position: absolute;
  font-size: 0;
}
.handsontable .wtBorder.hidden{
  display:none !important;
}

/* A layer order of the selection types */
.handsontable .wtBorder.current {
  z-index: 10;
}
.handsontable .wtBorder.area {
  z-index: 8;
}
.handsontable .wtBorder.fill {
  z-index: 6;
}

.handsontable td.area,
.handsontable td.area-1,
.handsontable td.area-2,
.handsontable td.area-3,
.handsontable td.area-4,
.handsontable td.area-5,
.handsontable td.area-6,
.handsontable td.area-7 {
  position: relative;
}

.handsontable td.area:before,
.handsontable td.area-1:before,
.handsontable td.area-2:before,
.handsontable td.area-3:before,
.handsontable td.area-4:before,
.handsontable td.area-5:before,
.handsontable td.area-6:before,
.handsontable td.area-7:before {
  content: '';
  position: absolute;
  top: 0;
  left: 0;
  right: 0;
  bottom: 0;
  bottom: -100%\9; /* Fix for IE9 to spread the ":before" pseudo element to 100% height of the parent element */
  background: #005eff;
}

/* Fix for IE10 and IE11 to spread the ":before" pseudo element to 100% height of the parent element */
@media screen and (-ms-high-contrast: active), (-ms-high-contrast: none) {
  .handsontable td.area:before,
  .handsontable td.area-1:before,
  .handsontable td.area-2:before,
  .handsontable td.area-3:before,
  .handsontable td.area-4:before,
  .handsontable td.area-5:before,
  .handsontable td.area-6:before,
  .handsontable td.area-7:before {
    bottom: -100%;
  }
}

.handsontable td.area:before {
  opacity: 0.1;
}
.handsontable td.area-1:before {
  opacity: 0.2;
}
.handsontable td.area-2:before {
  opacity: 0.27;
}
.handsontable td.area-3:before {
  opacity: 0.35;
}
.handsontable td.area-4:before {
  opacity: 0.41;
}
.handsontable td.area-5:before {
  opacity: 0.47;
}
.handsontable td.area-6:before {
  opacity: 0.54;
}
.handsontable td.area-7:before {
  opacity: 0.58;
}

.handsontable tbody th.ht__highlight,
.handsontable thead th.ht__highlight {
  background-color: #dcdcdc;
}

.handsontable tbody th.ht__active_highlight,
.handsontable thead th.ht__active_highlight {
  background-color: #8eb0e7;
  color: #000;
}

/* fill handle */

.handsontable .wtBorder.corner {
  font-size: 0;
  cursor: crosshair;
}

.handsontable .htBorder.htFillBorder {
  background: red;
  width: 1px;
  height: 1px;
}

.handsontableInput {
  border: none;
  outline-width: 0;
  margin: 0;
  padding: 1px 5px 0 5px;
  font-family: inherit;
  line-height: 21px;
  font-size: inherit;
  box-shadow: 0 0 0 2px #5292F7 inset;
  resize: none;
  /*below are needed to overwrite stuff added by jQuery UI Bootstrap theme*/
  display: block;
  color: #000;
  border-radius: 0;
  background-color: #FFF;
  /*overwrite styles potentionally made by a framework*/
}

.handsontableInputHolder {
  position: absolute;
  top: 0;
  left: 0;
  z-index: 104;
}

.htSelectEditor {
  -webkit-appearance: menulist-button !important;
  position: absolute;
  width: auto;
}

/*
TextRenderer readOnly cell
*/

.handsontable .htDimmed {
  color: #777;
}

.handsontable .htSubmenu {
  position: relative;
}

.handsontable .htSubmenu :after{
  content: '\25B6';
  color: #777;
  position: absolute;
  right: 5px;
  font-size: 9px;
}


/*
TextRenderer horizontal alignment
*/
.handsontable .htLeft{
  text-align: left;
}
.handsontable .htCenter{
  text-align: center;
}
.handsontable .htRight{
  text-align: right;
}
.handsontable .htJustify{
  text-align: justify;
}
/*
TextRenderer vertical alignment
*/
.handsontable .htTop{
  vertical-align: top;
}
.handsontable .htMiddle{
  vertical-align: middle;
}
.handsontable .htBottom{
  vertical-align: bottom;
}

/*
TextRenderer placeholder value
*/

.handsontable .htPlaceholder {
  color: #999;
}

/*
AutocompleteRenderer down arrow
*/

.handsontable .htAutocompleteArrow {
  float: right;
  font-size: 10px;
  color: #EEE;
  cursor: default;
  width: 16px;
  text-align: center;
}

.handsontable td .htAutocompleteArrow:hover {
  color: #777;
}

.handsontable td.area .htAutocompleteArrow {
  color: #d3d3d3;
}

/*
CheckboxRenderer
*/
.handsontable .htCheckboxRendererInput {
  display: inline-block;
}
.handsontable .htCheckboxRendererInput.noValue {
  opacity: 0.5;
}
.handsontable .htCheckboxRendererLabel {
  font-size: inherit;
  vertical-align: middle;
  cursor: pointer;
  display: inline-block;
  width: 100%;
}

/**
 * Handsontable in Handsontable
 */

.handsontable .handsontable.ht_clone_top .wtHider {
  padding: 0 0 5px 0;
}

/**
* Autocomplete Editor
*/
.handsontable .autocompleteEditor.handsontable {
  padding-right: 17px;
}
.handsontable .autocompleteEditor.handsontable.htMacScroll {
  padding-right: 15px;
}


/**
 * Handsontable listbox theme
 */

.handsontable.listbox {
  margin: 0;
}

.handsontable.listbox .ht_master table {
  border: 1px solid #ccc;
  border-collapse: separate;
  background: white;
}

.handsontable.listbox th,
.handsontable.listbox tr:first-child th,
.handsontable.listbox tr:last-child th,
.handsontable.listbox tr:first-child td,
.handsontable.listbox td {
  border-color: transparent;
}

.handsontable.listbox th,
.handsontable.listbox td {
  white-space: nowrap;
  text-overflow: ellipsis;
}

.handsontable.listbox td.htDimmed {
  cursor: default;
  color: inherit;
  font-style: inherit;
}

.handsontable.listbox .wtBorder {
  visibility: hidden;
}

.handsontable.listbox tr td.current,
.handsontable.listbox tr:hover td {
  background: #eee;
}

.ht_clone_top {
  z-index: 101;
}

.ht_clone_left {
  z-index: 102;
}

.ht_clone_top_left_corner,
.ht_clone_bottom_left_corner {
  z-index: 103;
}

.ht_clone_debug {
  z-index: 103;
}

.handsontable td.htSearchResult {
  background: #fcedd9;
  color: #583707;
}

/*
Cell borders
*/
.htBordered{
  /*box-sizing: border-box !important;*/
  border-width: 1px;
}
.htBordered.htTopBorderSolid {
  border-top-style: solid;
  border-top-color: #000;
}
.htBordered.htRightBorderSolid {
  border-right-style: solid;
  border-right-color: #000;
}
.htBordered.htBottomBorderSolid {
  border-bottom-style: solid;
  border-bottom-color: #000;
}
.htBordered.htLeftBorderSolid {
  border-left-style: solid;
  border-left-color: #000;
}

.handsontable tbody tr th:nth-last-child(2) {
  border-right: 1px solid #CCC;
}

.handsontable thead tr:nth-last-child(2) th.htGroupIndicatorContainer {
  border-bottom: 1px solid #CCC;
  padding-bottom: 5px;
}


.ht_clone_top_left_corner thead tr th:nth-last-child(2) {
  border-right: 1px solid #CCC;
}

.htCollapseButton {
  width: 10px;
  height: 10px;
  line-height: 10px;
  text-align: center;
  border-radius: 5px;
  border: 1px solid #f3f3f3;
  -webkit-box-shadow: 1px 1px 3px rgba(0, 0, 0, 0.4);
  box-shadow: 1px 1px 3px rgba(0, 0, 0, 0.4);
  cursor: pointer;
  margin-bottom: 3px;
  position: relative;
}

.htCollapseButton:after {
  content: "";
  height: 300%;
  width: 1px;
  display: block;
  background: #ccc;
  margin-left: 4px;
  position: absolute;
  /*top: -300%;*/
  bottom: 10px;
}


thead .htCollapseButton {
  right: 5px;
  position: absolute;
  top: 5px;
  background: #fff;
}

thead .htCollapseButton:after {
  height: 1px;
  width: 700%;
  right: 10px;
  top: 4px;
}

.handsontable tr th .htExpandButton {
  position: absolute;
  width: 10px;
  height: 10px;
  line-height: 10px;
  text-align: center;
  border-radius: 5px;
  border: 1px solid #f3f3f3;
  -webkit-box-shadow: 1px 1px 3px rgba(0, 0, 0, 0.4);
  box-shadow: 1px 1px 3px rgba(0, 0, 0, 0.4);
  cursor: pointer;
  top: 0;
  display: none;
}

.handsontable thead tr th .htExpandButton {
  /*left: 5px;*/
  top: 5px;
}

.handsontable tr th .htExpandButton.clickable {
  display: block;
}

.collapsibleIndicator {
  position: absolute;
  top: 50%;
  transform: translate(0% ,-50%);
  right: 5px;
  border: 1px solid #A6A6A6;
  line-height: 10px;
  color: #222;
  border-radius: 10px;
  font-size: 10px;
  width: 10px;
  height: 10px;
  cursor: pointer;
  -webkit-box-shadow: 0 0 0 6px rgba(238,238,238,1);
  -moz-box-shadow: 0 0 0 6px rgba(238,238,238,1);
  box-shadow: 0 0 0 6px rgba(238,238,238,1);
  background: #eee;
}

.handsontable col.hidden {
  width: 0 !important;
}

.handsontable table tr th.lightRightBorder {
  border-right: 1px solid #E6E6E6;
}

.handsontable tr.hidden,
.handsontable tr.hidden td,
.handsontable tr.hidden th {
  display: none;
}

.ht_master,
.ht_clone_left,
.ht_clone_top,
.ht_clone_bottom {
  overflow: hidden;
}

.ht_master .wtHolder {
  overflow: auto;
}

.handsontable .ht_master thead,
.handsontable .ht_master tr th,
.handsontable .ht_clone_left thead {
  visibility: hidden;
}

.ht_clone_top .wtHolder,
.ht_clone_left .wtHolder,
.ht_clone_bottom .wtHolder {
  overflow: hidden;
}

/*

 Handsontable Mobile Text Editor stylesheet

 */

.handsontable.mobile,
.handsontable.mobile .wtHolder {
  -webkit-touch-callout:none;
  -webkit-user-select:none;
  -khtml-user-select:none;
  -moz-user-select:none;
  -ms-user-select:none;
  user-select:none;
  -webkit-tap-highlight-color:rgba(0,0,0,0);
  -webkit-overflow-scrolling: touch;
}

.htMobileEditorContainer {
  display: none;
  position: absolute;
  top: 0;
  width: 70%;
  height: 54pt;
  background: #f8f8f8;
  border-radius: 20px;
  border: 1px solid #ebebeb;
  z-index: 999;
  box-sizing: border-box;
  -webkit-box-sizing: border-box;
  -webkit-text-size-adjust: none;
}

.topLeftSelectionHandle:not(.ht_master .topLeftSelectionHandle),
.topLeftSelectionHandle-HitArea:not(.ht_master .topLeftSelectionHandle-HitArea) {
  z-index: 9999;
}

/* Initial left/top coordinates - overwritten when actual position is set */
.topLeftSelectionHandle,
.topLeftSelectionHandle-HitArea,
.bottomRightSelectionHandle,
.bottomRightSelectionHandle-HitArea {
  left: -10000px;
  top: -10000px;
}

.htMobileEditorContainer.active {
  display: block;
}

.htMobileEditorContainer .inputs {
  position: absolute;
  right: 210pt;
  bottom: 10pt;
  top: 10pt;
  left: 14px;
  height: 34pt;
}

.htMobileEditorContainer .inputs textarea {
  font-size: 13pt;
  border: 1px solid #a1a1a1;
  -webkit-appearance: none;
  -webkit-box-shadow: none;
  -moz-box-shadow: none;
  box-shadow: none;
  position: absolute;
  left: 14px;
  right: 14px;
  top: 0;
  bottom: 0;
  padding: 7pt;
}

.htMobileEditorContainer .cellPointer {
  position: absolute;
  top: -13pt;
  height: 0;
  width: 0;
  left: 30px;

  border-left: 13pt solid transparent;
  border-right: 13pt solid transparent;
  border-bottom: 13pt solid #ebebeb;
}

.htMobileEditorContainer .cellPointer.hidden {
  display: none;
}

.htMobileEditorContainer .cellPointer:before {
  content: '';
  display: block;
  position: absolute;
  top: 2px;
  height: 0;
  width: 0;
  left: -13pt;

  border-left: 13pt solid transparent;
  border-right: 13pt solid transparent;
  border-bottom: 13pt solid #f8f8f8;
}

.htMobileEditorContainer .moveHandle {
  position: absolute;
  top: 10pt;
  left: 5px;
  width: 30px;
  bottom: 0px;
  cursor: move;
  z-index: 9999;
}

.htMobileEditorContainer .moveHandle:after {
  content: "..\a..\a..\a..";
  white-space: pre;
  line-height: 10px;
  font-size: 20pt;
  display: inline-block;
  margin-top: -8px;
  color: #ebebeb;
}

.htMobileEditorContainer .positionControls {
  width: 205pt;
  position: absolute;
  right: 5pt;
  top: 0;
  bottom: 0;
}

.htMobileEditorContainer .positionControls > div {
  width: 50pt;
  height: 100%;
  float: left;
}

.htMobileEditorContainer .positionControls > div:after {
  content: " ";
  display: block;
  width: 15pt;
  height: 15pt;
  text-align: center;
  line-height: 50pt;
}

.htMobileEditorContainer .leftButton:after,
.htMobileEditorContainer .rightButton:after,
.htMobileEditorContainer .upButton:after,
.htMobileEditorContainer .downButton:after {
  transform-origin: 5pt 5pt;
  -webkit-transform-origin: 5pt 5pt;
  margin: 21pt 0 0 21pt;
}

.htMobileEditorContainer .leftButton:after {
  border-top: 2px solid #288ffe;
  border-left: 2px solid #288ffe;
  -webkit-transform: rotate(-45deg);
  /*margin-top: 17pt;*/
  /*margin-left: 20pt;*/
}
.htMobileEditorContainer .leftButton:active:after {
  border-color: #cfcfcf;
}

.htMobileEditorContainer .rightButton:after {
  border-top: 2px solid #288ffe;
  border-left: 2px solid #288ffe;
  -webkit-transform: rotate(135deg);
  /*margin-top: 17pt;*/
  /*margin-left: 10pt;*/
}
.htMobileEditorContainer .rightButton:active:after {
  border-color: #cfcfcf;
}

.htMobileEditorContainer .upButton:after {
  /*border-top: 2px solid #cfcfcf;*/
  border-top: 2px solid #288ffe;
  border-left: 2px solid #288ffe;
  -webkit-transform: rotate(45deg);
  /*margin-top: 22pt;*/
  /*margin-left: 15pt;*/
}
.htMobileEditorContainer .upButton:active:after {
  border-color: #cfcfcf;
}

.htMobileEditorContainer .downButton:after {
  border-top: 2px solid #288ffe;
  border-left: 2px solid #288ffe;
  -webkit-transform: rotate(225deg);
  /*margin-top: 15pt;*/
  /*margin-left: 15pt;*/
}
.htMobileEditorContainer .downButton:active:after {
  border-color: #cfcfcf;
}

.handsontable.hide-tween {
  -webkit-animation: opacity-hide 0.3s;
  animation: opacity-hide 0.3s;
  animation-fill-mode: forwards;
  -webkit-animation-fill-mode: forwards;
}

.handsontable.show-tween {
  -webkit-animation: opacity-show 0.3s;
  animation: opacity-show 0.3s;
  animation-fill-mode: forwards;
  -webkit-animation-fill-mode: forwards;
}

@charset "UTF-8";

/*!
 * Pikaday
 * Copyright © 2014 David Bushell | BSD & MIT license | http://dbushell.com/
 */

.pika-single {
    z-index: 9999;
    display: block;
    position: relative;
    color: #333;
    background: #fff;
    border: 1px solid #ccc;
    border-bottom-color: #bbb;
    font-family: "Helvetica Neue", Helvetica, Arial, sans-serif;
}

/*
clear child float (pika-lendar), using the famous micro clearfix hack
http://nicolasgallagher.com/micro-clearfix-hack/
*/
.pika-single:before,
.pika-single:after {
    content: " ";
    display: table;
}
.pika-single:after { clear: both }
.pika-single { *zoom: 1 }

.pika-single.is-hidden {
    display: none;
}

.pika-single.is-bound {
    position: absolute;
    box-shadow: 0 5px 15px -5px rgba(0,0,0,.5);
}

.pika-lendar {
    float: left;
    width: 240px;
    margin: 8px;
}

.pika-title {
    position: relative;
    text-align: center;
}

.pika-label {
    display: inline-block;
    *display: inline;
    position: relative;
    z-index: 9999;
    overflow: hidden;
    margin: 0;
    padding: 5px 3px;
    font-size: 14px;
    line-height: 20px;
    font-weight: bold;
    background-color: #fff;
}
.pika-title select {
    cursor: pointer;
    position: absolute;
    z-index: 9998;
    margin: 0;
    left: 0;
    top: 5px;
    filter: alpha(opacity=0);
    opacity: 0;
}

.pika-prev,
.pika-next {
    display: block;
    cursor: pointer;
    position: relative;
    outline: none;
    border: 0;
    padding: 0;
    width: 20px;
    height: 30px;
    /* hide text using text-indent trick, using width value (it's enough) */
    text-indent: 20px;
    white-space: nowrap;
    overflow: hidden;
    background-color: transparent;
    background-position: center center;
    background-repeat: no-repeat;
    background-size: 75% 75%;
    opacity: .5;
    *position: absolute;
    *top: 0;
}

.pika-prev:hover,
.pika-next:hover {
    opacity: 1;
}

.pika-prev,
.is-rtl .pika-next {
    float: left;
    background-image: url('data:image/png;base64,iVBORw0KGgoAAAANSUhEUgAAABQAAAAeCAYAAAAsEj5rAAAAUklEQVR42u3VMQoAIBADQf8Pgj+OD9hG2CtONJB2ymQkKe0HbwAP0xucDiQWARITIDEBEnMgMQ8S8+AqBIl6kKgHiXqQqAeJepBo/z38J/U0uAHlaBkBl9I4GwAAAABJRU5ErkJggg==');
    *left: 0;
}

.pika-next,
.is-rtl .pika-prev {
    float: right;
    background-image: url('data:image/png;base64,iVBORw0KGgoAAAANSUhEUgAAABQAAAAeCAYAAAAsEj5rAAAAU0lEQVR42u3VOwoAMAgE0dwfAnNjU26bYkBCFGwfiL9VVWoO+BJ4Gf3gtsEKKoFBNTCoCAYVwaAiGNQGMUHMkjGbgjk2mIONuXo0nC8XnCf1JXgArVIZAQh5TKYAAAAASUVORK5CYII=');
    *right: 0;
}

.pika-prev.is-disabled,
.pika-next.is-disabled {
    cursor: default;
    opacity: .2;
}

.pika-select {
    display: inline-block;
    *display: inline;
}

.pika-table {
    width: 100%;
    border-collapse: collapse;
    border-spacing: 0;
    border: 0;
}

.pika-table th,
.pika-table td {
    width: 14.285714285714286%;
    padding: 0;
}

.pika-table th {
    color: #999;
    font-size: 12px;
    line-height: 25px;
    font-weight: bold;
    text-align: center;
}

.pika-button {
    cursor: pointer;
    display: block;
    box-sizing: border-box;
    -moz-box-sizing: border-box;
    outline: none;
    border: 0;
    margin: 0;
    width: 100%;
    padding: 5px;
    color: #666;
    font-size: 12px;
    line-height: 15px;
    text-align: right;
    background: #f5f5f5;
}

.pika-week {
    font-size: 11px;
    color: #999;
}

.is-today .pika-button {
    color: #33aaff;
    font-weight: bold;
}

.is-selected .pika-button {
    color: #fff;
    font-weight: bold;
    background: #33aaff;
    box-shadow: inset 0 1px 3px #178fe5;
    border-radius: 3px;
}

.is-inrange .pika-button {
    background: #D5E9F7;
}

.is-startrange .pika-button {
    color: #fff;
    background: #6CB31D;
    box-shadow: none;
    border-radius: 3px;
}

.is-endrange .pika-button {
    color: #fff;
    background: #33aaff;
    box-shadow: none;
    border-radius: 3px;
}

.is-disabled .pika-button,
.is-outside-current-month .pika-button {
    pointer-events: none;
    cursor: default;
    color: #999;
    opacity: .3;
}

.pika-button:hover {
    color: #fff;
    background: #ff8000;
    box-shadow: none;
    border-radius: 3px;
}

/* styling for abbr */
.pika-table abbr {
    border-bottom: none;
    cursor: help;
}


.htCommentCell {
    position: relative;
}

.htCommentCell:after {
    content: '';
    position: absolute;
    top: 0;
    right: 0;
    border-left: 6px solid transparent;
    border-top: 6px solid black;
}

.htComments {
    display: none;
    z-index: 1059;
    position: absolute;
}

.htCommentTextArea {
    box-shadow: rgba(0, 0, 0, 0.117647) 0 1px 3px, rgba(0, 0, 0, 0.239216) 0 1px 2px;
    -webkit-box-sizing: border-box;
    -moz-box-sizing: border-box;
    box-sizing: border-box;
    border: none;
    border-left: 3px solid #ccc;
    background-color: #fff;
    width: 215px;
    height: 90px;
    font-size: 12px;
    padding: 5px;
    outline: 0px !important;
    -webkit-appearance: none;
}

.htCommentTextArea:focus {
    box-shadow: rgba(0, 0, 0, 0.117647) 0 1px 3px, rgba(0, 0, 0, 0.239216) 0 1px 2px, inset 0 0 0 1px #5292f7;
    border-left: 3px solid #5292f7;
}

/*!
 * Handsontable ContextMenu
 */

.htContextMenu:not(.htGhostTable) {
  display: none;
  position: absolute;
  z-index: 1060; /* needs to be higher than 1050 - z-index for Twitter Bootstrap modal (#1569) */
}

.htContextMenu .ht_clone_top,
.htContextMenu .ht_clone_left,
.htContextMenu .ht_clone_corner,
.htContextMenu .ht_clone_debug {
  display: none;
}

.htContextMenu table.htCore {
  border: 1px solid #ccc;
  border-bottom-width: 2px;
  border-right-width: 2px;
}

.htContextMenu .wtBorder {
  visibility: hidden;
}

.htContextMenu table tbody tr td {
  background: white;
  border-width: 0;
  padding: 4px 6px 0 6px;
  cursor: pointer;
  overflow: hidden;
  white-space: nowrap;
  text-overflow: ellipsis;
}

.htContextMenu table tbody tr td:first-child {
  border: 0;
}

.htContextMenu table tbody tr td.htDimmed {
  font-style: normal;
  color: #323232;
}

.htContextMenu table tbody tr td.current,
.htContextMenu table tbody tr td.zeroclipboard-is-hover {
  background: #f3f3f3;
}

.htContextMenu table tbody tr td.htSeparator {
  border-top: 1px solid #e6e6e6;
  height: 0;
  padding: 0;
  cursor: default;
}

.htContextMenu table tbody tr td.htDisabled {
  color: #999;
  cursor: default;
}

.htContextMenu table tbody tr td.htDisabled:hover {
  background: #fff;
  color: #999;
  cursor: default;
}

.htContextMenu table tbody tr.htHidden {
  display: none;
}

.htContextMenu table tbody tr td .htItemWrapper {
  margin-left: 10px;
  margin-right: 6px;
}

.htContextMenu table tbody tr td div span.selected {
  margin-top: -2px;
  position: absolute;
  left: 4px;
}

.htContextMenu .ht_master .wtHolder {
  overflow: hidden;
}

textarea#HandsontableCopyPaste {
  position: fixed !important;
  top: 0 !important;
  right: 100% !important;
  overflow: hidden;
  opacity: 0;
  outline: 0 none !important;
}

.htRowHeaders .ht_master.innerBorderLeft ~ .ht_clone_top_left_corner th:nth-child(2),
.htRowHeaders .ht_master.innerBorderLeft ~ .ht_clone_left td:first-of-type {
  border-left: 0 none;
}

.handsontable .wtHider {
  position: relative;
}
.handsontable.ht__manualColumnMove.after-selection--columns thead th.ht__highlight {
  cursor: move;
  cursor: -moz-grab;
  cursor: -webkit-grab;
  cursor: grab;
}
.handsontable.ht__manualColumnMove.on-moving--columns,
.handsontable.ht__manualColumnMove.on-moving--columns thead th.ht__highlight {
  cursor: move;
  cursor: -moz-grabbing;
  cursor: -webkit-grabbing;
  cursor: grabbing;
}
.handsontable.ht__manualColumnMove.on-moving--columns .manualColumnResizer {
  display: none;
}
.handsontable .ht__manualColumnMove--guideline,
.handsontable .ht__manualColumnMove--backlight {
  position: absolute;
  height: 100%;
  display: none;
}
.handsontable .ht__manualColumnMove--guideline {
  background: #757575;
  width: 2px;
  top: 0;
  margin-left: -1px;
  z-index: 105;
}
.handsontable .ht__manualColumnMove--backlight {
  background: #343434;
  background: rgba(52, 52, 52, 0.25);
  display: none;
  z-index: 105;
  pointer-events: none;
}
.handsontable.on-moving--columns.show-ui .ht__manualColumnMove--guideline,
.handsontable.on-moving--columns .ht__manualColumnMove--backlight {
  display: block;
}

.handsontable .wtHider {
  position: relative;
}
.handsontable.ht__manualRowMove.after-selection--rows tbody th.ht__highlight {
  cursor: move;
  cursor: -moz-grab;
  cursor: -webkit-grab;
  cursor: grab;
}
.handsontable.ht__manualRowMove.on-moving--rows,
.handsontable.ht__manualRowMove.on-moving--rows tbody th.ht__highlight {
  cursor: move;
  cursor: -moz-grabbing;
  cursor: -webkit-grabbing;
  cursor: grabbing;
}
.handsontable.ht__manualRowMove.on-moving--rows .manualRowResizer {
  display: none;
}
.handsontable .ht__manualRowMove--guideline,
.handsontable .ht__manualRowMove--backlight {
  position: absolute;
  width: 100%;
  display: none;
}
.handsontable .ht__manualRowMove--guideline {
  background: #757575;
  height: 2px;
  left: 0;
  margin-top: -1px;
  z-index: 105;
}
.handsontable .ht__manualRowMove--backlight {
  background: #343434;
  background: rgba(52, 52, 52, 0.25);
  display: none;
  z-index: 105;
  pointer-events: none;
}
.handsontable.on-moving--rows.show-ui .ht__manualRowMove--guideline,
.handsontable.on-moving--rows .ht__manualRowMove--backlight {
  display: block;
}

.handsontable tbody td[rowspan][class*="area"][class*="highlight"]:not([class*="fullySelectedMergedCell"]):before {
    opacity: 0;
}

.handsontable tbody td[rowspan][class*="area"][class*="highlight"][class*="fullySelectedMergedCell-multiple"]:before {
    opacity: 0.1;
}

.handsontable tbody td[rowspan][class*="area"][class*="highlight"][class*="fullySelectedMergedCell-0"]:before {
    opacity: 0.1;
}

.handsontable tbody td[rowspan][class*="area"][class*="highlight"][class*="fullySelectedMergedCell-1"]:before {
    opacity: 0.2;
}

.handsontable tbody td[rowspan][class*="area"][class*="highlight"][class*="fullySelectedMergedCell-2"]:before {
    opacity: 0.27;
}

.handsontable tbody td[rowspan][class*="area"][class*="highlight"][class*="fullySelectedMergedCell-3"]:before {
    opacity: 0.35;
}

.handsontable tbody td[rowspan][class*="area"][class*="highlight"][class*="fullySelectedMergedCell-4"]:before {
    opacity: 0.41;
}

.handsontable tbody td[rowspan][class*="area"][class*="highlight"][class*="fullySelectedMergedCell-5"]:before {
    opacity: 0.47;
}

.handsontable tbody td[rowspan][class*="area"][class*="highlight"][class*="fullySelectedMergedCell-6"]:before {
    opacity: 0.54;
}

.handsontable tbody td[rowspan][class*="area"][class*="highlight"][class*="fullySelectedMergedCell-7"]:before {
    opacity: 0.58;
}

/*!
 * Handsontable DropdownMenu
 */
.handsontable .changeType {
  background: #eee;
  border-radius: 2px;
  border: 1px solid #bbb;
  color: #bbb;
  font-size: 9px;
  line-height: 9px;
  padding: 2px;
  margin: 3px 1px 0 5px;
  float: right;
}
.handsontable .changeType:before {
  content: '\25BC\ ';
}

.handsontable .changeType:hover {
  border: 1px solid #777;
  color: #777;
  cursor: pointer;
}

.htDropdownMenu:not(.htGhostTable) {
  display: none;
  position: absolute;
  z-index: 1060; /* needs to be higher than 1050 - z-index for Twitter Bootstrap modal (#1569) */
}

.htDropdownMenu .ht_clone_top,
.htDropdownMenu .ht_clone_left,
.htDropdownMenu .ht_clone_corner,
.htDropdownMenu .ht_clone_debug {
  display: none;
}

.htDropdownMenu table.htCore {
  border: 1px solid #bbb;
  border-bottom-width: 2px;
  border-right-width: 2px;
}

.htDropdownMenu .wtBorder {
  visibility: hidden;
}

.htDropdownMenu table tbody tr td {
  background: white;
  border-width: 0;
  padding: 4px 6px 0 6px;
  cursor: pointer;
  overflow: hidden;
  white-space: nowrap;
  text-overflow: ellipsis;
}

.htDropdownMenu table tbody tr td:first-child {
  border: 0;
}

.htDropdownMenu table tbody tr td.htDimmed {
  font-style: normal;
  color: #323232;
}

.htDropdownMenu table tbody tr td.current,
.htDropdownMenu table tbody tr td.zeroclipboard-is-hover {
  background: #e9e9e9;
}

.htDropdownMenu table tbody tr td.htSeparator {
  border-top: 1px solid #e6e6e6;
  height: 0;
  padding: 0;
  cursor: default;
}

.htDropdownMenu table tbody tr td.htDisabled {
  color: #999;
}

.htDropdownMenu table tbody tr td.htDisabled:hover {
  background: #fff;
  color: #999;
  cursor: default;
}

.htDropdownMenu:not(.htGhostTable) table tbody tr.htHidden {
  display: none;
}

.htDropdownMenu table tbody tr td .htItemWrapper {
  margin-left: 10px;
  margin-right: 10px;
}

.htDropdownMenu table tbody tr td div span.selected {
  margin-top: -2px;
  position: absolute;
  left: 4px;
}

.htDropdownMenu .ht_master .wtHolder {
  overflow: hidden;
}

/* Column's number position */
.handsontable span.colHeader.columnSorting::after {
  /* Centering start */
  top: 50%;
  margin-top: -2px; /* Two extra pixels (-2 instead of -4) for purpose of proper positioning of numeric indicators, when `font-size` set to default */
  /* Centering end */

  position: absolute;
  right: -15px;
  padding-left: 5px; ; /* For purpose of continuous mouse over experience, when moving between the `::before` and the `::after` elements */

  font-size: 8px;
  height: 8px;
  line-height: 1.1;
  text-decoration: underline; /* Workaround for IE9 - IE11 */
}

/* Workaround for IE9 - IE11, https://stackoverflow.com/a/21902566, https://stackoverflow.com/a/32120247 */
.handsontable span.colHeader.columnSorting::after {
  text-decoration: none;
}

/* We support up to 7 numeric indicators, describing order of column in sorted columns queue */
.handsontable span.colHeader.columnSorting[class^="sort-"]::after,
.handsontable span.colHeader.columnSorting[class*=" sort-"]::after {
  content: "+"
}

.handsontable span.colHeader.columnSorting.sort-1::after {
  content: '1';
}

.handsontable span.colHeader.columnSorting.sort-2::after {
  content: '2';
}

.handsontable span.colHeader.columnSorting.sort-3::after {
  content: '3';
}

.handsontable span.colHeader.columnSorting.sort-4::after {
  content: '4';
}

.handsontable span.colHeader.columnSorting.sort-5::after {
  content: '5';
}

.handsontable span.colHeader.columnSorting.sort-6::after {
  content: '6';
}

.handsontable span.colHeader.columnSorting.sort-7::after {
  content: '7';
}

/* Drop-down menu widens header by 5 pixels, sort sequence numbers won't overlap the icon; mainly for the IE9+ */
.htGhostTable th div button.changeType + span.colHeader.columnSorting:not(.indicatorDisabled) {
  padding-right: 5px;
}

/*!
 * Handsontable Filters
 */

/* Conditions menu */
.htFiltersConditionsMenu:not(.htGhostTable) {
  display: none;
  position: absolute;
  z-index: 1070;
}

.htFiltersConditionsMenu .ht_clone_top,
.htFiltersConditionsMenu .ht_clone_left,
.htFiltersConditionsMenu .ht_clone_corner,
.htFiltersConditionsMenu .ht_clone_debug {
  display: none;
}

.htFiltersConditionsMenu table.htCore {
  border: 1px solid #bbb;
  border-bottom-width: 2px;
  border-right-width: 2px;
}

.htFiltersConditionsMenu .wtBorder {
  visibility: hidden;
}

.htFiltersConditionsMenu table tbody tr td {
  background: white;
  border-width: 0;
  padding: 4px 6px 0 6px;
  cursor: pointer;
  overflow: hidden;
  white-space: nowrap;
  text-overflow: ellipsis;
}

.htFiltersConditionsMenu table tbody tr td:first-child {
  border: 0;
}

.htFiltersConditionsMenu table tbody tr td.htDimmed {
  font-style: normal;
  color: #323232;
}

.htFiltersConditionsMenu table tbody tr td.current,
.htFiltersConditionsMenu table tbody tr td.zeroclipboard-is-hover {
  background: #e9e9e9;
}

.htFiltersConditionsMenu table tbody tr td.htSeparator {
  border-top: 1px solid #e6e6e6;
  height: 0;
  padding: 0;
}

.htFiltersConditionsMenu table tbody tr td.htDisabled {
  color: #999;
}

.htFiltersConditionsMenu table tbody tr td.htDisabled:hover {
  background: #fff;
  color: #999;
  cursor: default;
}

.htFiltersConditionsMenu table tbody tr td .htItemWrapper {
  margin-left: 10px;
  margin-right: 10px;
}

.htFiltersConditionsMenu table tbody tr td div span.selected {
  margin-top: -2px;
  position: absolute;
  left: 4px;
}

.htFiltersConditionsMenu .ht_master .wtHolder {
  overflow: hidden;
}

.handsontable .htMenuFiltering {
  border-bottom: 1px dotted #ccc;
  height: 135px;
  overflow: hidden;
}

.handsontable .ht_master table td.htCustomMenuRenderer {
  background-color: #fff;
  cursor: auto;
}

/* Menu label */
.handsontable .htFiltersMenuLabel {
  font-size: 0.75em;
}

/* Component action bar */
.handsontable .htFiltersMenuActionBar {
  text-align: center;
  padding-top: 10px;
  padding-bottom: 3px;
}

/* Component filter by conditional */
.handsontable .htFiltersMenuCondition.border {
  border-bottom: 1px dotted #ccc !important;
}
.handsontable .htFiltersMenuCondition .htUIInput {
  padding: 0 0 5px 0;
}

/* Component filter by value */
.handsontable .htFiltersMenuValue {
  border-bottom: 1px dotted #ccc !important;
}
.handsontable .htFiltersMenuValue .htUIMultipleSelectSearch {
  padding: 0;
}
.handsontable .htFiltersMenuCondition .htUIInput input,
.handsontable .htFiltersMenuValue .htUIMultipleSelectSearch input {
  font-family: inherit;
  font-size: 0.75em;
  padding: 4px;
  box-sizing: border-box;
  width: 100%;
}

.htUIMultipleSelect .ht_master .wtHolder {
  overflow-y: scroll;
}

.handsontable .htFiltersActive .changeType {
  border: 1px solid #509272;
  color: #18804e;
  background-color: #d2e0d9;
}

.handsontable .htUISelectAll {
  margin-right: 10px;
}

.handsontable .htUIClearAll, .handsontable .htUISelectAll {
  display: inline-block;
}

.handsontable .htUIClearAll a, .handsontable .htUISelectAll a {
  color: #3283D8;
  font-size: 0.75em;
}

.handsontable .htUISelectionControls {
  text-align: right;
}

.handsontable .htCheckboxRendererInput {
  margin: 0 5px 0 0;
  vertical-align: middle;
  height: 1em;
}

/* UI elements */
/* Input */
.handsontable .htUIInput {
  padding: 3px 0 7px 0;
  position: relative;
  text-align: center;
}
.handsontable .htUIInput input {
  border-radius: 2px;
  border: 1px solid #d2d1d1;
}
.handsontable .htUIInput input:focus {
  outline: 0;
}
.handsontable .htUIInputIcon {
  position: absolute;
}

/* Button */
.handsontable .htUIInput.htUIButton {
  cursor: pointer;
  display: inline-block;
}
.handsontable .htUIInput.htUIButton input {
  background-color: #eee;
  color: #000;
  cursor: pointer;
  font-family: inherit;
  font-size: 0.7em;
  font-weight: bold;
  height: 19px;
  min-width: 64px;
}
.handsontable .htUIInput.htUIButton input:hover {
  border-color: #b9b9b9;
}

.handsontable .htUIInput.htUIButtonOK {
  margin-right: 10px;
}

.handsontable .htUIInput.htUIButtonOK input {
  background-color: #0f9d58;
  border-color: #18804e;
  color: #fff;
}
.handsontable .htUIInput.htUIButtonOK input:hover {
  border-color: #1a6f46;
}

/* Select */
.handsontable .htUISelect {
  cursor: pointer;
  margin-bottom: 7px;
  position: relative;
}
.handsontable .htUISelectCaption {
  background-color: #e8e8e8;
  border-radius: 2px;
  border: 1px solid #d2d1d1;
  font-family: inherit;
  font-size: 0.7em;
  font-weight: bold;
  padding: 3px 20px 3px 10px;
  text-overflow: ellipsis;
  white-space: nowrap;
  overflow: hidden;
}
.handsontable .htUISelectCaption:hover {
  background-color: #e8e8e8;
  border: 1px solid #b9b9b9;
}
.handsontable .htUISelectDropdown:after {
  content: '\25B2';
  font-size: 7px;
  position: absolute;
  right: 10px;
  top: 0;
}
.handsontable .htUISelectDropdown:before {
  content: '\25BC';
  font-size: 7px;
  position: absolute;
  right: 10px;
  top: 8px;
}

/* SelectMultiple */
.handsontable .htUIMultipleSelect .handsontable .htCore {
  border: none;
}
.handsontable .htUIMultipleSelect .handsontable .htCore td:hover {
  background-color: #F5F5F5;
}

.handsontable .htUIMultipleSelectSearch input {
  border-radius: 2px;
  border: 1px solid #d2d1d1;
  padding: 3px;
}

.handsontable .htUIRadio {
  display: inline-block;
  margin-right: 5px;
  height: 100%;
}

.handsontable .htUIRadio:last-child {
  margin-right: 0;
}

.handsontable .htUIRadio > input[type=radio] {
  margin-right: 0.5ex;
}

.handsontable .htUIRadio label {
  vertical-align: middle;
}

.handsontable .htFiltersMenuOperators {
  padding-bottom: 5px;
}

.handsontable.ganttChart tr:first-child th div.relative {
  padding-right: 21px;
}
.handsontable.ganttChart .colHeader {
  display: block;
}
.handsontable.ganttChart td.rangeBar {
  background: #48b703;
  border-right-width: 0;
  position: relative;
  -webkit-box-shadow: inset 0 3px 0 #ffffff;
  -moz-box-shadow: inset 0 3px 0 #ffffff;
  box-shadow: inset 0 3px 0 #ffffff;
}
.handsontable.ganttChart td.rangeBar.last {
  border-right-width: 1px;
}
.handsontable.ganttChart td.rangeBar.area {
  background: #7EC481;
}
.handsontable.ganttChart td.rangeBar.partial {
  background: #8edf5a;
}
.handsontable.ganttChart td.rangeBar.area.partial {
  background: #A1D8AD;
}

.handsontable thead th.hiddenHeader:not(:first-of-type) {
  display: none;
}

.handsontable th.ht_nestingLevels {
    text-align: left;
    padding-left: 7px;
}

.handsontable th div.ht_nestingLevels {
    display: inline-block;
    position: absolute;
    left: 11px;
}

.handsontable.innerBorderLeft th div.ht_nestingLevels,
.handsontable.innerBorderLeft ~ .handsontable th div.ht_nestingLevels {
    right: 10px;
}

.handsontable th span.ht_nestingLevel {
    display: inline-block;
}

.handsontable th span.ht_nestingLevel_empty {
    display: inline-block;
    width: 10px;
    height: 1px;
    float: left;
}

.handsontable th span.ht_nestingLevel::after {
    content: "\2510";
    font-size: 9px;
    display: inline-block;
    position: relative;
    bottom: 3px;
}


.handsontable th div.ht_nestingButton {
    display: inline-block;
    position: absolute;
    right: -2px;
    cursor: pointer;
}

.handsontable th div.ht_nestingButton.ht_nestingExpand::after {
    content: "\002B";
}

.handsontable th div.ht_nestingButton.ht_nestingCollapse::after {
    content: "\002D";
}

.handsontable.innerBorderLeft th div.ht_nestingButton,
.handsontable.innerBorderLeft ~ .handsontable th div.ht_nestingButton {
    right: 0;
}
/*
 * Handsontable HiddenColumns
 */
.handsontable th.beforeHiddenColumn {
  position: relative;
}

.handsontable th.beforeHiddenColumn::after,
.handsontable th.afterHiddenColumn::before {
  color: #bbb;
  position: absolute;
  top: 50%;
  font-size: 5pt;
  transform: translateY(-50%);
}

.handsontable th.afterHiddenColumn {
  position: relative;
}
.handsontable th.beforeHiddenColumn::after {
  right: 1px;
  content: '\25C0';
}
.handsontable th.afterHiddenColumn::before {
  left: 1px;
  content: '\25B6';
}

.handsontable td.firstVisibleColumn,
.handsontable th.firstVisibleColumn {
  border-left: 1px solid #CCC;
}

/*!
 * Handsontable HiddenRows
 */
.handsontable th.beforeHiddenRow::before,
.handsontable th.afterHiddenRow::after {
  color: #bbb;
  font-size: 6pt;
  line-height: 6pt;
  position: absolute;
  left: 2px;
}

.handsontable th.beforeHiddenRow,
.handsontable th.afterHiddenRow {
  position: relative;
}

.handsontable th.beforeHiddenRow::before {
  content: '\25B2';
  bottom: 2px;
}

.handsontable th.afterHiddenRow::after {
  content: '\25BC';
  top: 2px;
}
.handsontable.ht__selection--rows tbody th.beforeHiddenRow.ht__highlight:before,
.handsontable.ht__selection--rows tbody th.afterHiddenRow.ht__highlight:after {
  color: #eee;
}
.handsontable td.afterHiddenRow.firstVisibleRow,
.handsontable th.afterHiddenRow.firstVisibleRow {
  border-top: 1px solid #CCC;
}
<|MERGE_RESOLUTION|>--- conflicted
+++ resolved
@@ -28,13 +28,8 @@
  * INCIDENTAL, OR CONSEQUENTIAL DAMAGES OF ANY CHARACTER ARISING
  * FROM USE OR INABILITY TO USE THIS SOFTWARE.
  * 
-<<<<<<< HEAD
- * Version: 7.0.2
- * Release date: 09/04/2019 (built at 29/04/2019 10:53:29)
-=======
  * Version: 7.1.0
  * Release date: 11/06/2019 (built at 10/06/2019 10:35:58)
->>>>>>> 879e26e4
  */
 /**
  * Fix for bootstrap styles
