--- conflicted
+++ resolved
@@ -6,11 +6,7 @@
  * Licensed under the MIT license.
  * http://handsontable.com/
  *
-<<<<<<< HEAD
- * Date: Fri Jan 11 2013 11:57:11 GMT+0100 (Central European Standard Time)
-=======
  * Date: Mon Jan 14 2013 11:03:53 GMT+0100 (Central European Standard Time)
->>>>>>> 7838a646
  */
 
 .handsontable {
