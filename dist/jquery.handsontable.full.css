/**
 * Handsontable 0.8.2
 * Handsontable is a simple jQuery plugin for editable tables with basic copy-paste compatibility with Excel and Google Docs
 *
 * Copyright 2012, Marcin Warpechowski
 * Licensed under the MIT license.
 * http://handsontable.com/
 *
<<<<<<< HEAD
 * Date: Tue Jan 15 2013 02:57:45 GMT+0100 (Central European Standard Time)
=======
 * Date: Wed Jan 23 2013 01:53:12 GMT+0100 (Central European Standard Time)
>>>>>>> e9013f59
 */

.handsontable {
  position: relative;
  font-family: Arial, Helvetica, sans-serif;
  line-height: 1.3em;
  font-size: 13px;
}

.handsontable * {
  box-sizing: content-box;
  -webkit-box-sizing: content-box;
  -moz-box-sizing: content-box;
}

.handsontable table {
  border-collapse: separate;
  position: relative;
  -webkit-user-select: none;
  -khtml-user-select: none;
  -moz-user-select: none;
  -o-user-select: none;
  -ms-user-select: none;
  /*user-select: none; /*no browser supports unprefixed version*/
  border-spacing: 0;
  margin: 0;
  border-width: 0;
  table-layout: fixed;
  width: 0;
}

.handsontable col {
  width: 50px;
}

.handsontable col.rowHeader {
  width: 50px;
}

.handsontable th,
.handsontable td {
  border-right: 1px solid #CCC;
  border-bottom: 1px solid #CCC;
  height: 22px;
  line-height: 21px;
  padding: 0 4px 0 4px; /* top, bottom padding different than 0 is handled poorly by FF with HTML5 doctype */
  background-color: #FFF;
  font-size: 12px;
  vertical-align: top;
  overflow: hidden;
}

.handsontable th:last-child {
  /*Foundation framework fix*/
  border-right: 1px solid #CCC;
  border-bottom: 1px solid #CCC;
}

.handsontable tr:first-child th.htNoFrame,
.handsontable th:first-child.htNoFrame,
.handsontable th.htNoFrame {
  border-left-width: 0;
  background-color: white;
  border-color: #FFF;
}

.handsontable th:first-child,
.handsontable td:first-child,
.handsontable .htNoFrame + th,
.handsontable .htNoFrame + td {
  border-left: 1px solid #CCC;
}

.handsontable tr:first-child th,
.handsontable tr:first-child td {
  border-top: 1px solid #CCC;
}

.handsontable thead tr:last-child th {
  border-bottom-width: 0;
}

.handsontable thead tr.lastChild th {
  border-bottom-width: 0;
}

.handsontable th {
  background-color: #EEE;
  color: #222;
  text-align: center;
  font-weight: normal;
  white-space: nowrap;
}

.handsontable th .small {
  font-size: 12px;
}

.handsontable thead th {
  padding: 0;
}

.handsontable th.active {
  background-color: #CCC;
}

.handsontable thead th .relative {
  position: relative;
  padding: 2px 4px;
}

/* plugins */

.handsontable .manualColumnMover {
  position: absolute;
  left: 0;
  top: 0;
  background-color: transparent;
  width: 5px;
  height: 25px;
  z-index: 999;
  cursor: move;
}

.handsontable th .manualColumnMover:hover,
.handsontable th .manualColumnMover.active {
  background-color: #88F;
}

.handsontable .manualColumnResizer {
  position: absolute;
  right: -1px;
  top: 0;
  background-color: transparent;
  width: 5px;
  height: 25px;
  z-index: 999;
  cursor: col-resize;
}

.handsontable th .manualColumnResizer:hover,
.handsontable .manualColumnResizerLine .manualColumnResizer {
  background-color: #AAB;
}

.handsontable .columnSorting:hover {
  text-decoration: underline;
  cursor: pointer;
}

/* border line */
.handsontable .wtBorder {
  position: absolute;
  font-size: 0;
}

.handsontable td.area {
  background-color: #EEF4FF;
}

/* fill handle */
.handsontable .wtBorder.corner {
  font-size: 0;
  cursor: crosshair;
}

.handsontable .htBorder.htFillBorder {
  background: red;
  width: 1px;
  height: 1px;
}

/* textarea border color */
textarea.handsontableInput {
  border: 2px solid #5292F7;
  outline-width: 0;
  margin: 0;
  padding: 1px 4px 0 2px;
  font-family: Arial, Helvetica, sans-serif; /*repeat from .handsontable (inherit doesn't work with IE<8) */
  line-height: 1.3em;
  font-size: 13px;
  box-shadow: 1px 2px 5px rgba(0, 0, 0, 0.4);
  resize: none;
}

.handsontableInputHolder.htHidden textarea.handsontableInput {
  border-color: #5292F7;
  background: #5292F7;
  color: #5292F7;
}

.handsontableInputHolder {
  position: absolute;
  top: 0;
  left: 0;
  width: 1px;
  height: 1px;
  overflow: hidden;
}

/*
AutocompleteRenderer down arrow
*/
.handsontable .htAutocomplete {
  position: relative;
  padding-right: 20px;
}

.handsontable .htAutocompleteArrow {
  position: absolute;
  top: 0;
  right: 0;
  font-size: 10px;
  color: #EEE;
  cursor: default;
  width: 16px;
  text-align: center;
}

.handsontable td .htAutocompleteArrow:hover {
  color: #777;
}

/* typeahead rules. Needed only if you are using the autocomplete feature */
.typeahead {
  position: absolute;
  font-family: Arial, Helvetica, sans-serif;
  line-height: 1.3em;
  font-size: 13px;
  z-index: 10;
  top: 100%;
  left: 0;
  float: left;
  display: none;
  min-width: 160px;
  padding: 4px 0;
  margin: 0;
  list-style: none;
  background-color: white;
  border-color: #CCC;
  border-color: rgba(0, 0, 0, 0.2);
  border-style: solid;
  border-width: 1px;
  -webkit-box-shadow: 0 5px 10px rgba(0, 0, 0, 0.2);
  -moz-box-shadow: 0 5px 10px rgba(0, 0, 0, 0.2);
  box-shadow: 0 5px 10px rgba(0, 0, 0, 0.2);
  -webkit-background-clip: padding-box;
  -moz-background-clip: padding;
  background-clip: padding-box;
  margin-top: 2px;
  -webkit-border-radius: 4px;
  -moz-border-radius: 4px;
  border-radius: 4px;
}

.typeahead li {
  line-height: 18px;
  display: list-item;
}

.typeahead a {
  display: block;
  padding: 3px 15px;
  clear: both;
  font-weight: normal;
  line-height: 18px;
  color: #333;
  white-space: nowrap;
}

.typeahead li > a:hover, .typeahead .active > a, .typeahead .active > a:hover {
  color: white;
  text-decoration: none;
  background-color: #08C;
}

.typeahead a {
  color: #08C;
  text-decoration: none;
}

/*context menu rules*/
ul.context-menu-list {
  color: black;
}

ul.context-menu-list li {
  margin-bottom: 0; /*Foundation framework fix*/
}

/**
 * dragdealer
 */

.handsontable .dragdealer {
  position: relative;
  width: 9px;
  height: 9px;
  background: #F8F8F8;
  border: 1px solid #DDD;
}

.handsontable .dragdealer .handle {
  position: absolute;
  width: 9px;
  height: 9px;
  background: #C5C5C5;
}

.handsontable .dragdealer .disabled {
  background: #898989;
}
/*!
 * jQuery contextMenu - Plugin for simple contextMenu handling
 *
 * Version: 1.5.25
 *
 * Authors: Rodney Rehm, Addy Osmani (patches for FF)
 * Web: http://medialize.github.com/jQuery-contextMenu/
 *
 * Licensed under
 *   MIT License http://www.opensource.org/licenses/mit-license
 *   GPL v3 http://opensource.org/licenses/GPL-3.0
 *
 */

.context-menu-list {
    margin:0; 
    padding:0;
    
    min-width: 120px;
    max-width: 250px;
    display: inline-block;
    position: absolute;
    list-style-type: none;
    
    border: 1px solid #DDD;
    background: #EEE;
    
    -webkit-box-shadow: 0 2px 5px rgba(0, 0, 0, 0.5);
       -moz-box-shadow: 0 2px 5px rgba(0, 0, 0, 0.5);
        -ms-box-shadow: 0 2px 5px rgba(0, 0, 0, 0.5);
         -o-box-shadow: 0 2px 5px rgba(0, 0, 0, 0.5);
            box-shadow: 0 2px 5px rgba(0, 0, 0, 0.5);
    
    font-family: Verdana, Arial, Helvetica, sans-serif;
    font-size: 11px;
}

.context-menu-item {
    padding: 2px 2px 2px 24px;
    background-color: #EEE;
    position: relative;
    -webkit-user-select: none;
       -moz-user-select: -moz-none;
        -ms-user-select: none;
            user-select: none;
}

.context-menu-separator {
    padding-bottom:0;
    border-bottom: 1px solid #DDD;
}

.context-menu-item > label > input,
.context-menu-item > label > textarea {
    -webkit-user-select: text;
       -moz-user-select: text;
        -ms-user-select: text;
            user-select: text;
}

.context-menu-item.hover {
    cursor: pointer;
    background-color: #39F;
}

.context-menu-item.disabled {
    color: #666;
}

.context-menu-input.hover,
.context-menu-item.disabled.hover {
    cursor: default;
    background-color: #EEE;
}

.context-menu-submenu:after {
    content: ">";
    color: #666;
    position: absolute;
    top: 0;
    right: 3px;
    z-index: 1;
}

/* icons
    #protip:
    In case you want to use sprites for icons (which I would suggest you do) have a look at
    http://css-tricks.com/13224-pseudo-spriting/ to get an idea of how to implement 
    .context-menu-item.icon:before {}
 */
.context-menu-item.icon { min-height: 18px; background-repeat: no-repeat; background-position: 4px 2px; }
.context-menu-item.icon-edit { background-image: url(images/page_white_edit.png); }
.context-menu-item.icon-cut { background-image: url(images/cut.png); }
.context-menu-item.icon-copy { background-image: url(images/page_white_copy.png); }
.context-menu-item.icon-paste { background-image: url(images/page_white_paste.png); }
.context-menu-item.icon-delete { background-image: url(images/page_white_delete.png); }
.context-menu-item.icon-add { background-image: url(images/page_white_add.png); }
.context-menu-item.icon-quit { background-image: url(images/door.png); }

/* vertically align inside labels */
.context-menu-input > label > * { vertical-align: top; }

/* position checkboxes and radios as icons */
.context-menu-input > label > input[type="checkbox"],
.context-menu-input > label > input[type="radio"] {
    margin-left: -17px;
}
.context-menu-input > label > span {
    margin-left: 5px;
}

.context-menu-input > label,
.context-menu-input > label > input[type="text"],
.context-menu-input > label > textarea,
.context-menu-input > label > select {
    display: block;
    width: 100%;
    
    -webkit-box-sizing: border-box;
       -moz-box-sizing: border-box;
        -ms-box-sizing: border-box;
         -o-box-sizing: border-box;
            box-sizing: border-box;
}

.context-menu-input > label > textarea {
    height: 100px;
}
.context-menu-item > .context-menu-list {
    display: none;
    /* re-positioned by js */
    right: -5px;
    top: 5px;
}

.context-menu-item.hover > .context-menu-list {
    display: block;
}

.context-menu-accesskey {
    text-decoration: underline;
}<|MERGE_RESOLUTION|>--- conflicted
+++ resolved
@@ -6,11 +6,7 @@
  * Licensed under the MIT license.
  * http://handsontable.com/
  *
-<<<<<<< HEAD
- * Date: Tue Jan 15 2013 02:57:45 GMT+0100 (Central European Standard Time)
-=======
  * Date: Wed Jan 23 2013 01:53:12 GMT+0100 (Central European Standard Time)
->>>>>>> e9013f59
  */
 
 .handsontable {
