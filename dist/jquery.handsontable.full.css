/*!
 * Handsontable 0.11.4
 * Handsontable is a simple jQuery plugin for editable tables with basic copy-paste compatibility with Excel and Google Docs
 *
 * Copyright 2012-2014 Marcin Warpechowski
 * Licensed under the MIT license.
 * http://handsontable.com/
 *
<<<<<<< HEAD
 * Date: Wed Nov 05 2014 09:31:12 GMT+0100 (Środkowoeuropejski czas stand.)
=======
 * Date: Sun Aug 10 2014 14:09:54 GMT+0200 (CEST)
>>>>>>> aa248c6f
 */

.handsontable {
  position: relative;
}
.handsontable .hide{
  display: none;
}
.handsontable .relative {
  position: relative;
}

.handsontable.htAutoColumnSize {
  visibility: hidden;
  left: 0;
  position: absolute;
  top: 0;
}

.handsontable table,
.handsontable tbody,
.handsontable thead,
.handsontable td,
.handsontable th,
.handsontable div {
  box-sizing: content-box;
  -webkit-box-sizing: content-box;
  -moz-box-sizing: content-box;
}

.handsontable table.htCore {
  border-collapse: separate;
  /*it must be separate, otherwise there are offset miscalculations in WebKit: http://stackoverflow.com/questions/2655987/border-collapse-differences-in-ff-and-webkit*/
  position: relative;
  /*this actually only changes appearance of user selection - does not make text unselectable
  -webkit-user-select: none;
  -khtml-user-select: none;
  -moz-user-select: none;
  -o-user-select: none;
  -ms-user-select: none;
  /*user-select: none; /*no browser supports unprefixed version*/
  border-spacing: 0;
  margin: 0;
  border-width: 0;
  table-layout: fixed;
  width: 0;
  outline-width: 0;
  /* reset bootstrap table style. for more info see: https://github.com/handsontable/jquery-handsontable/issues/224 */
  max-width: none;
  max-height: none;
}

.handsontable col {
  width: 50px;
}

.handsontable col.rowHeader {
  width: 50px;
}

.handsontable th,
.handsontable td {
  border-right: 1px solid #CCC;
  border-bottom: 1px solid #CCC;
  height: 22px;
  empty-cells: show;
  line-height: 21px;
  padding: 0 4px 0 4px;
  /* top, bottom padding different than 0 is handled poorly by FF with HTML5 doctype */
  background-color: #FFF;
  vertical-align: top;
  overflow: hidden;
  outline-width: 0;
  white-space: pre-line;
  /* preserve new line character in cell */
}

.handsontable td.htInvalid {
  background-color: #ff4c42 !important; /*gives priority over td.area selection background*/
}

.handsontable td.htNoWrap {
  white-space: nowrap;
}

.handsontable th:last-child {
  /*Foundation framework fix*/
  border-right: 1px solid #CCC;
  border-bottom: 1px solid #CCC;
}

.handsontable tr:first-child th.htNoFrame,
.handsontable th:first-child.htNoFrame,
.handsontable th.htNoFrame {
  border-left-width: 0;
  background-color: white;
  border-color: #FFF;
}

.handsontable th:first-child,
.handsontable td:first-child,
.handsontable .htNoFrame + th,
.handsontable .htNoFrame + td {
  border-left: 1px solid #CCC;
}

.handsontable tr:first-child th,
.handsontable tr:first-child td {
  border-top: 1px solid #CCC;
}

.handsontable thead tr:last-child th {
  border-bottom-width: 0;
}

.handsontable thead tr.lastChild th {
  border-bottom-width: 0;
}

.handsontable th {
  background-color: #EEE;
  color: #222;
  text-align: center;
  font-weight: normal;
  white-space: nowrap;
}

.handsontable thead th {
  padding: 0;
}

.handsontable th.active {
  background-color: #CCC;
}

.handsontable thead th .relative {
  padding: 2px 4px;
}

/* plugins */

.handsontable .manualColumnMover {
  position: fixed;
  left: 0;
  top: 0;
  background-color: transparent;
  width: 5px;
  height: 25px;
  z-index: 999;
  cursor: move;
}

.handsontable .manualRowMover {
  position: fixed;
  left: -4px;
  top: 0;
  background-color: transparent;
  height: 5px;
  width: 50px;
  z-index: 999;
  cursor: move;
}

.handsontable .manualColumnMoverGuide,
.handsontable .manualRowMoverGuide {
  position: fixed;
  left: 0;
  top: 0;
  background-color: #CCC;
  width: 25px;
  height: 25px;
  opacity: 0.7;
  display: none;
}

.handsontable .manualColumnMoverGuide.active,
.handsontable .manualRowMoverGuide.active {
  display: block;
}

.handsontable .manualColumnMover:hover,
.handsontable .manualColumnMover.active,
.handsontable .manualRowMover:hover,
.handsontable .manualRowMover.active{
  background-color: #88F;
}

/* row + column resizer*/

.handsontable .manualColumnResizer {
  position: fixed;
  top: 0;
  cursor: col-resize;
  z-index: 110;
<<<<<<< HEAD
=======
}

.handsontable .manualColumnResizerHandle {
  background-color: transparent;
>>>>>>> aa248c6f
  width: 5px;
  height: 25px;
}

.handsontable .manualRowResizer {
  position: fixed;
  left: 0;
  cursor: row-resize;
  z-index: 110;
<<<<<<< HEAD
=======
}

.handsontable .manualRowResizerHandle {
  background-color: transparent;
>>>>>>> aa248c6f
  height: 5px;
  width: 50px;
}

.handsontable .manualColumnResizer:hover,
.handsontable .manualColumnResizer.active,
.handsontable .manualRowResizer:hover,
.handsontable .manualRowResizer.active {
  background-color: #AAB;
}

.handsontable .manualColumnResizerGuide {
  position: fixed;
  right: 0;
  top: 0;
  background-color: #AAB;
  display: none;
  width: 0;
  border-right: 1px dashed #777;
  margin-left: 5px;
}

.handsontable .manualRowResizerGuide {
  position: fixed;
  left: 0;
  bottom: 0;
  background-color: #AAB;
  display: none;
  height: 0;
  border-bottom: 1px dashed #777;
  margin-top: 5px;
}

.handsontable .manualColumnResizerGuide.active,
.handsontable .manualRowResizerGuide.active {
  display: block;
}

.handsontable .columnSorting:hover {
  text-decoration: underline;
  cursor: pointer;
}

/* border line */

.handsontable .wtBorder {
  position: absolute;
  font-size: 0;
}
.handsontable .wtBorder.hidden{
  display:none !important;
}

.handsontable td.area {
  background-color: #EEF4FF;
}

/* fill handle */

.handsontable .wtBorder.corner {
  font-size: 0;
  cursor: crosshair;
}

.handsontable .htBorder.htFillBorder {
  background: red;
  width: 1px;
  height: 1px;
}

.handsontableInput {
  border: 2px solid #5292F7;
  outline-width: 0;
  margin: 0;
  padding: 1px 4px 0 2px;
  font-family: inherit;
  line-height: inherit;
  font-size: inherit;
  -webkit-box-shadow: 1px 2px 5px rgba(0, 0, 0, 0.4);
  box-shadow: 1px 2px 5px rgba(0, 0, 0, 0.4);
  resize: none;
  /*below are needed to overwrite stuff added by jQuery UI Bootstrap theme*/
  display: inline-block;
  color: #000;
  border-radius: 0;
  background-color: #FFF;
  /*overwrite styles potentionally made by a framework*/
}

.handsontableInputHolder {
  position: absolute;
  top: 0;
  left: 0;
  z-index: 100;
}

.htSelectEditor {
  -webkit-appearance: menulist-button !important;
  position: absolute;
}

/*
TextRenderer readOnly cell
*/

.handsontable .htDimmed {
  color: #777;
}

.handsontable .htSubmenu :after{
    content: '▶';
    color: #777;
    position: absolute;
    right: 5px;
}


/*
TextRenderer horizontal alignment
*/
.handsontable .htLeft{
  text-align: left;
}
.handsontable .htCenter{
  text-align: center;
}
.handsontable .htRight{
  text-align: right;
}
.handsontable .htJustify{
  text-align: justify;
}
/*
TextRenderer vertical alignment
*/
.handsontable .htTop{
  vertical-align: top;
}
.handsontable .htMiddle{
  vertical-align: middle;
}
.handsontable .htBottom{
  vertical-align: bottom;
}

/*
TextRenderer placeholder value
*/

.handsontable .htPlaceholder {
  color: #999;
}

/*
AutocompleteRenderer down arrow
*/

.handsontable .htAutocompleteArrow {
  float: right;
  font-size: 10px;
  color: #EEE;
  cursor: default;
  width: 16px;
  text-align: center;
}

.handsontable td .htAutocompleteArrow:hover {
  color: #777;
}

/*
CheckboxRenderer
*/

.handsontable .htCheckboxRendererInput.noValue {
  opacity: 0.5;
}

/*
NumericRenderer
*/

.handsontable .htNumeric {
  text-align: right;
}

/*
Comment For Cell
*/
.htCommentCell{
  position: relative;
}
.htCommentCell:after{
  content: '';
  position: absolute;
  top: 0;
  right: 0;
  border-left: 6px solid transparent;
  border-top: 6px solid red;
}

/**
 * Handsontable in Handsontable
 */

.handsontable .handsontable .wtHider {
  padding: 0 0 5px 0;
}

.handsontable .handsontable table {
  -webkit-box-shadow: 1px 2px 5px rgba(0, 0, 0, 0.4);
  box-shadow: 1px 2px 5px rgba(0, 0, 0, 0.4);
}

/**
* Autocomplete Editor
*/
.handsontable .autocompleteEditor.handsontable {
  padding-right: 17px;
}
.handsontable .autocompleteEditor.handsontable.htMacScroll {
  padding-right: 15px;
}


/**
 * Handsontable listbox theme
 */

.handsontable.listbox {
  margin: 0;
}

.handsontable.listbox .ht_master table {
  border: 1px solid #ccc;
  border-collapse: separate;
  background: white;
}

.handsontable.listbox th,
.handsontable.listbox tr:first-child th,
.handsontable.listbox tr:last-child th,
.handsontable.listbox tr:first-child td,
.handsontable.listbox td {
  border-width: 0;
}

.handsontable.listbox th,
.handsontable.listbox td {
  white-space: nowrap;
  text-overflow: ellipsis;
}

.handsontable.listbox td.htDimmed {
  cursor: default;
  color: inherit;
  font-style: inherit;
}

.handsontable.listbox .wtBorder {
  visibility: hidden;
}

.handsontable.listbox tr td.current,
.handsontable.listbox tr:hover td {
  background: #eee;
}

.htContextMenu {
  display: none;
  position: absolute;
  z-index: 1060; /*needs to be higher than 1050 - z-index for Twitter Bootstrap modal (#1569)*/
}

.htContextMenu .ht_clone_top,
.htContextMenu .ht_clone_left,
.htContextMenu .ht_clone_corner,
.htContextMenu .ht_clone_debug {
  display: none;
}

.ht_clone_top {
  z-index: 101;
}

.ht_clone_left {
  z-index: 102;
}

.ht_clone_corner {
  z-index: 103;
}

<<<<<<< HEAD
.ht_clone_debug {
  z-index: 103;
}

=======
>>>>>>> aa248c6f
.htContextMenu table.htCore {
  outline: 1px solid #bbb;
}

.htContextMenu .wtBorder {
  visibility: hidden;
}

.htContextMenu table tbody tr td {
  background: white;
  border-width: 0;
  padding: 4px 6px 0px 6px;
  cursor: pointer;
  overflow: hidden;
  white-space: nowrap;
  text-overflow: ellipsis;
}

.htContextMenu table tbody tr td:first-child {
  border: 0;
}

.htContextMenu table tbody tr td.htDimmed{
  font-style: normal;
  color: #323232;
}

.htContextMenu table tbody tr td.current,
.htContextMenu table tbody tr td.zeroclipboard-is-hover {
  background: rgb(233, 233, 233);
}

.htContextMenu table tbody tr td.htSeparator {
  border-top: 1px solid #bbb;
  height: 0;
  padding: 0;
}

.htContextMenu table tbody tr td.htDisabled {
  color: #999;
}

.htContextMenu table tbody tr td.htDisabled:hover {
  background: white;
  color: #999;
  cursor: default;
}
.htContextMenu table tbody tr td div{
  padding-left: 10px;
}
.htContextMenu table tbody tr td div span.selected{
  margin-top: -2px;
  position: absolute;
  left: 4px;
}

.handsontable td.htSearchResult {
  background: #fcedd9;
  color: #583707;
}

/*
Cell borders
*/
.htBordered{
  /*box-sizing: border-box !important;*/
  border-width: 1px;
}
.htBordered.htTopBorderSolid{
  border-top-style: solid;
  border-top-color: #000;
}
.htBordered.htRightBorderSolid{
  border-right-style: solid;
  border-right-color: #000;
}
.htBordered.htBottomBorderSolid{
  border-bottom-style: solid;
  border-bottom-color: #000;
}
.htBordered.htLeftBorderSolid{
  border-left-style: solid;
  border-left-color: #000;
}

.htCommentTextArea{
  background-color: #FFFACD;
  box-shadow: 1px 1px 2px #bbb;
  font-family: 'Arial';
  -webkit-box-shadow: 1px 1px 2px #bbb;
  -moz-box-shadow: 1px 1px 2px #bbb;

}

<<<<<<< HEAD
/* Grouping indicators */
.handsontable colgroup col.rowHeader.htGroupCol {
  width: 25px !important;
}
.handsontable colgroup col.rowHeader.htGroupColClosest {
  width: 30px !important;
}

.handsontable .htGroupIndicatorContainer {
  background: #fff;
  border: 0px;
  padding-bottom: 0px;
  vertical-align: bottom;
  position: relative;
}

.handsontable thead .htGroupIndicatorContainer {
  vertical-align: top;
  border-bottom: 0px;
}

.handsontable tbody tr th:nth-last-child(2) {
  border-right: 1px solid #CCC;
}

.handsontable thead tr:nth-last-child(2) th {
  border-bottom: 1px solid #CCC;
  padding-bottom: 5px;
}


.ht_clone_corner thead tr th:nth-last-child(2) {
  border-right: 1px solid #CCC;
}

.htVerticalGroup {
  height: 100%;
}

.htHorizontalGroup {
  width: 100%;
  height: 100%;
}

.htVerticalGroup:not(.htCollapseButton):after {
  content: "";
  height: 100%;
  width: 1px;
  display: block;
  background: #ccc;
  margin-left: 5px;
}

.htHorizontalGroup:not(.htCollapseButton):after {
  content: "";
  width: 100%;
  height: 1px;
  display: block;
  background: #ccc;
  margin-top: 20%;
}

.htCollapseButton {
  width: 10px;
  height: 10px;
  line-height: 10px;
  text-align: center;
  border-radius: 5px;
  border: 1px solid #f3f3f3;
  -webkit-box-shadow: 1px 1px 3px rgba(0, 0, 0, 0.4);
  box-shadow: 1px 1px 3px rgba(0, 0, 0, 0.4);
  cursor: pointer;
  margin-bottom: 3px;
  position: relative;
}

.htCollapseButton:after {
  content: "";
  height: 300%;
  width: 1px;
  display: block;
  background: #ccc;
  margin-left: 4px;
  position: absolute;
  /*top: -300%;*/
  bottom: 10px;
}


thead .htCollapseButton {
  right: 5px;
  position: absolute;
  top: 5px;
  background: #fff;
}

thead .htCollapseButton:after {
  height: 1px;
  width: 700%;
  right: 10px;
  top: 4px;
}

.handsontable tr th .htGroupStart:after {
  background: transparent;
  border-left: 1px solid #ccc;
  border-top: 1px solid #ccc;
  width: 5px;
  position: relative;
  top: 50%;
}

.handsontable thead tr th .htGroupStart:after {
  background: transparent;
  border-left: 1px solid #ccc;
  border-top: 1px solid #ccc;
  height: 5px;
  width: 50%;
  position: relative;
  top: 0px;
  left: 50%;
}

.handsontable .htGroupLevelTrigger {
  -webkit-box-shadow: 1px 1px 3px rgba(0, 0, 0, 0.4);
  box-shadow: 1px 1px 3px rgba(0, 0, 0, 0.4);
  width: 15px;
  height: 15px;
  margin: 4px auto;
  padding: 0px;
  line-height: 15px;
  cursor: pointer;
}

.handsontable tr th .htExpandButton {
  position: absolute;
  width: 10px;
  height: 10px;
  line-height: 10px;
  text-align: center;
  border-radius: 5px;
  border: 1px solid #f3f3f3;
  -webkit-box-shadow: 1px 1px 3px rgba(0, 0, 0, 0.4);
  box-shadow: 1px 1px 3px rgba(0, 0, 0, 0.4);
  cursor: pointer;
  top: 0px;
  display: none;
}

.handsontable thead tr th .htExpandButton {
  /*left: 5px;*/
  top: 5px;
}

.handsontable tr th .htExpandButton.clickable {
  display: block;
}

.handsontable col.hidden {
  width: 0px !important;
}

.handsontable tr.hidden,
.handsontable tr.hidden td,
.handsontable tr.hidden th {
  display: none;
}

=======
>>>>>>> aa248c6f
/*WalkontableDebugOverlay*/

.wtDebugHidden {
  display: none;
}

.wtDebugVisible {
  display: block;
  -webkit-animation-duration: 0.5s;
  -webkit-animation-name: wtFadeInFromNone;
  animation-duration: 0.5s;
  animation-name: wtFadeInFromNone;
}

@keyframes wtFadeInFromNone {
  0% {
    display: none;
    opacity: 0;
  }

  1% {
    display: block;
    opacity: 0;
  }

  100% {
    display: block;
    opacity: 1;
  }
}

@-webkit-keyframes wtFadeInFromNone {
  0% {
    display: none;
    opacity: 0;
  }

  1% {
    display: block;
    opacity: 0;
  }

  100% {
    display: block;
    opacity: 1;
  }
}<|MERGE_RESOLUTION|>--- conflicted
+++ resolved
@@ -1,24 +1,18 @@
-/*!
- * Handsontable 0.11.4
+/**
+ * Handsontable 0.11.0-beta3
  * Handsontable is a simple jQuery plugin for editable tables with basic copy-paste compatibility with Excel and Google Docs
  *
  * Copyright 2012-2014 Marcin Warpechowski
  * Licensed under the MIT license.
  * http://handsontable.com/
  *
-<<<<<<< HEAD
- * Date: Wed Nov 05 2014 09:31:12 GMT+0100 (Środkowoeuropejski czas stand.)
-=======
  * Date: Sun Aug 10 2014 14:09:54 GMT+0200 (CEST)
->>>>>>> aa248c6f
  */
 
 .handsontable {
   position: relative;
 }
-.handsontable .hide{
-  display: none;
-}
+
 .handsontable .relative {
   position: relative;
 }
@@ -89,7 +83,9 @@
 }
 
 .handsontable td.htInvalid {
-  background-color: #ff4c42 !important; /*gives priority over td.area selection background*/
+  -webkit-transition: background 0.75s ease;
+  transition: background 0.75s ease;
+  background-color: #ff4c42;
 }
 
 .handsontable td.htNoWrap {
@@ -153,7 +149,7 @@
 /* plugins */
 
 .handsontable .manualColumnMover {
-  position: fixed;
+  position: absolute;
   left: 0;
   top: 0;
   background-color: transparent;
@@ -164,7 +160,7 @@
 }
 
 .handsontable .manualRowMover {
-  position: fixed;
+  position: absolute;
   left: -4px;
   top: 0;
   background-color: transparent;
@@ -174,23 +170,6 @@
   cursor: move;
 }
 
-.handsontable .manualColumnMoverGuide,
-.handsontable .manualRowMoverGuide {
-  position: fixed;
-  left: 0;
-  top: 0;
-  background-color: #CCC;
-  width: 25px;
-  height: 25px;
-  opacity: 0.7;
-  display: none;
-}
-
-.handsontable .manualColumnMoverGuide.active,
-.handsontable .manualRowMoverGuide.active {
-  display: block;
-}
-
 .handsontable .manualColumnMover:hover,
 .handsontable .manualColumnMover.active,
 .handsontable .manualRowMover:hover,
@@ -201,68 +180,60 @@
 /* row + column resizer*/
 
 .handsontable .manualColumnResizer {
-  position: fixed;
+  position: absolute;
   top: 0;
   cursor: col-resize;
   z-index: 110;
-<<<<<<< HEAD
-=======
 }
 
 .handsontable .manualColumnResizerHandle {
   background-color: transparent;
->>>>>>> aa248c6f
   width: 5px;
   height: 25px;
 }
 
 .handsontable .manualRowResizer {
-  position: fixed;
+  position: absolute;
   left: 0;
   cursor: row-resize;
   z-index: 110;
-<<<<<<< HEAD
-=======
 }
 
 .handsontable .manualRowResizerHandle {
   background-color: transparent;
->>>>>>> aa248c6f
   height: 5px;
   width: 50px;
 }
 
-.handsontable .manualColumnResizer:hover,
-.handsontable .manualColumnResizer.active,
-.handsontable .manualRowResizer:hover,
-.handsontable .manualRowResizer.active {
+.handsontable .manualColumnResizer:hover .manualColumnResizerHandle,
+.handsontable .manualColumnResizer.active .manualColumnResizerHandle,
+.handsontable .manualRowResizer:hover .manualRowResizerHandle,
+.handsontable .manualRowResizer.active .manualRowResizerHandle {
   background-color: #AAB;
 }
 
-.handsontable .manualColumnResizerGuide {
-  position: fixed;
+.handsontable .manualColumnResizerLine {
+  position: absolute;
   right: 0;
   top: 0;
   background-color: #AAB;
   display: none;
   width: 0;
   border-right: 1px dashed #777;
-  margin-left: 5px;
-}
-
-.handsontable .manualRowResizerGuide {
-  position: fixed;
+}
+
+.handsontable .manualRowResizerLine {
+  position: absolute;
   left: 0;
   bottom: 0;
   background-color: #AAB;
   display: none;
-  height: 0;
+  width: 0;
   border-bottom: 1px dashed #777;
-  margin-top: 5px;
-}
-
-.handsontable .manualColumnResizerGuide.active,
-.handsontable .manualRowResizerGuide.active {
+}
+
+.handsontable .manualColumnResizer.active .manualColumnResizerLine,
+.handsontable .manualRowResizer.active .manualRowResizerLine {
   display: block;
 }
 
@@ -303,8 +274,10 @@
   outline-width: 0;
   margin: 0;
   padding: 1px 4px 0 2px;
-  font-family: inherit;
-  line-height: inherit;
+  font-family: Arial, Helvetica, sans-serif;
+  /*repeat from .handsontable (inherit doesn't work with IE<8) */
+  line-height: 1.3em;
+  /*repeat from .handsontable (inherit doesn't work with IE<8) */
   font-size: inherit;
   -webkit-box-shadow: 1px 2px 5px rgba(0, 0, 0, 0.4);
   box-shadow: 1px 2px 5px rgba(0, 0, 0, 0.4);
@@ -446,12 +419,8 @@
 * Autocomplete Editor
 */
 .handsontable .autocompleteEditor.handsontable {
-  padding-right: 17px;
-}
-.handsontable .autocompleteEditor.handsontable.htMacScroll {
   padding-right: 15px;
 }
-
 
 /**
  * Handsontable listbox theme
@@ -499,13 +468,11 @@
 .htContextMenu {
   display: none;
   position: absolute;
-  z-index: 1060; /*needs to be higher than 1050 - z-index for Twitter Bootstrap modal (#1569)*/
 }
 
 .htContextMenu .ht_clone_top,
 .htContextMenu .ht_clone_left,
-.htContextMenu .ht_clone_corner,
-.htContextMenu .ht_clone_debug {
+.htContextMenu .ht_clone_corner {
   display: none;
 }
 
@@ -521,13 +488,6 @@
   z-index: 103;
 }
 
-<<<<<<< HEAD
-.ht_clone_debug {
-  z-index: 103;
-}
-
-=======
->>>>>>> aa248c6f
 .htContextMenu table.htCore {
   outline: 1px solid #bbb;
 }
@@ -555,8 +515,7 @@
   color: #323232;
 }
 
-.htContextMenu table tbody tr td.current,
-.htContextMenu table tbody tr td.zeroclipboard-is-hover {
+.htContextMenu table tbody tr td.current{
   background: rgb(233, 233, 233);
 }
 
@@ -622,177 +581,6 @@
 
 }
 
-<<<<<<< HEAD
-/* Grouping indicators */
-.handsontable colgroup col.rowHeader.htGroupCol {
-  width: 25px !important;
-}
-.handsontable colgroup col.rowHeader.htGroupColClosest {
-  width: 30px !important;
-}
-
-.handsontable .htGroupIndicatorContainer {
-  background: #fff;
-  border: 0px;
-  padding-bottom: 0px;
-  vertical-align: bottom;
-  position: relative;
-}
-
-.handsontable thead .htGroupIndicatorContainer {
-  vertical-align: top;
-  border-bottom: 0px;
-}
-
-.handsontable tbody tr th:nth-last-child(2) {
-  border-right: 1px solid #CCC;
-}
-
-.handsontable thead tr:nth-last-child(2) th {
-  border-bottom: 1px solid #CCC;
-  padding-bottom: 5px;
-}
-
-
-.ht_clone_corner thead tr th:nth-last-child(2) {
-  border-right: 1px solid #CCC;
-}
-
-.htVerticalGroup {
-  height: 100%;
-}
-
-.htHorizontalGroup {
-  width: 100%;
-  height: 100%;
-}
-
-.htVerticalGroup:not(.htCollapseButton):after {
-  content: "";
-  height: 100%;
-  width: 1px;
-  display: block;
-  background: #ccc;
-  margin-left: 5px;
-}
-
-.htHorizontalGroup:not(.htCollapseButton):after {
-  content: "";
-  width: 100%;
-  height: 1px;
-  display: block;
-  background: #ccc;
-  margin-top: 20%;
-}
-
-.htCollapseButton {
-  width: 10px;
-  height: 10px;
-  line-height: 10px;
-  text-align: center;
-  border-radius: 5px;
-  border: 1px solid #f3f3f3;
-  -webkit-box-shadow: 1px 1px 3px rgba(0, 0, 0, 0.4);
-  box-shadow: 1px 1px 3px rgba(0, 0, 0, 0.4);
-  cursor: pointer;
-  margin-bottom: 3px;
-  position: relative;
-}
-
-.htCollapseButton:after {
-  content: "";
-  height: 300%;
-  width: 1px;
-  display: block;
-  background: #ccc;
-  margin-left: 4px;
-  position: absolute;
-  /*top: -300%;*/
-  bottom: 10px;
-}
-
-
-thead .htCollapseButton {
-  right: 5px;
-  position: absolute;
-  top: 5px;
-  background: #fff;
-}
-
-thead .htCollapseButton:after {
-  height: 1px;
-  width: 700%;
-  right: 10px;
-  top: 4px;
-}
-
-.handsontable tr th .htGroupStart:after {
-  background: transparent;
-  border-left: 1px solid #ccc;
-  border-top: 1px solid #ccc;
-  width: 5px;
-  position: relative;
-  top: 50%;
-}
-
-.handsontable thead tr th .htGroupStart:after {
-  background: transparent;
-  border-left: 1px solid #ccc;
-  border-top: 1px solid #ccc;
-  height: 5px;
-  width: 50%;
-  position: relative;
-  top: 0px;
-  left: 50%;
-}
-
-.handsontable .htGroupLevelTrigger {
-  -webkit-box-shadow: 1px 1px 3px rgba(0, 0, 0, 0.4);
-  box-shadow: 1px 1px 3px rgba(0, 0, 0, 0.4);
-  width: 15px;
-  height: 15px;
-  margin: 4px auto;
-  padding: 0px;
-  line-height: 15px;
-  cursor: pointer;
-}
-
-.handsontable tr th .htExpandButton {
-  position: absolute;
-  width: 10px;
-  height: 10px;
-  line-height: 10px;
-  text-align: center;
-  border-radius: 5px;
-  border: 1px solid #f3f3f3;
-  -webkit-box-shadow: 1px 1px 3px rgba(0, 0, 0, 0.4);
-  box-shadow: 1px 1px 3px rgba(0, 0, 0, 0.4);
-  cursor: pointer;
-  top: 0px;
-  display: none;
-}
-
-.handsontable thead tr th .htExpandButton {
-  /*left: 5px;*/
-  top: 5px;
-}
-
-.handsontable tr th .htExpandButton.clickable {
-  display: block;
-}
-
-.handsontable col.hidden {
-  width: 0px !important;
-}
-
-.handsontable tr.hidden,
-.handsontable tr.hidden td,
-.handsontable tr.hidden th {
-  display: none;
-}
-
-=======
->>>>>>> aa248c6f
 /*WalkontableDebugOverlay*/
 
 .wtDebugHidden {
