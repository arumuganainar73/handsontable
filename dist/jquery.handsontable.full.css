/**
 * Handsontable 0.8.2
 * Handsontable is a simple jQuery plugin for editable tables with basic copy-paste compatibility with Excel and Google Docs
 *
 * Copyright 2012, Marcin Warpechowski
 * Licensed under the MIT license.
 * http://handsontable.com/
 *
<<<<<<< HEAD
 * Date: Mon Jan 14 2013 07:50:14 GMT+0100 (Central European Standard Time)
=======
 * Date: Mon Jan 14 2013 11:03:53 GMT+0100 (Central European Standard Time)
>>>>>>> 519f5d9b
 */

.handsontable {
  position: relative;
  font-family: Arial, Helvetica, sans-serif;
  line-height: 1.3em;
  font-size: 13px;
}

.handsontable * {
  box-sizing: content-box;
  -webkit-box-sizing: content-box;
  -moz-box-sizing: content-box;
}

.handsontable table {
  border-collapse: separate;
  position: relative;
  -webkit-user-select: none;
  -khtml-user-select: none;
  -moz-user-select: none;
  -o-user-select: none;
  -ms-user-select: none;
  /*user-select: none; /*no browser supports unprefixed version*/
  border-spacing: 0;
  margin: 0;
  border-width: 0;
  table-layout: fixed;
  width: 0;
}

.handsontable col {
  width: 50px;
}

.handsontable col.rowHeader {
  width: 50px;
}

.handsontable th,
.handsontable td {
  border-right: 1px solid #CCC;
  border-bottom: 1px solid #CCC;
  height: 22px;
  line-height: 21px;
  padding: 0 4px 0 4px; /* top, bottom padding different than 0 is handled poorly by FF with HTML5 doctype */
  background-color: #FFF;
  font-size: 12px;
  vertical-align: top;
  overflow: hidden;
}

.handsontable th:last-child {
  /*Foundation framework fix*/
  border-right: 1px solid #CCC;
  border-bottom: 1px solid #CCC;
}

.handsontable tr:first-child th.htNoFrame,
.handsontable th:first-child.htNoFrame,
.handsontable th.htNoFrame {
  border-left-width: 0;
  background-color: white;
  border-color: #FFF;
}

.handsontable th:first-child,
.handsontable td:first-child,
.handsontable .htNoFrame + th,
.handsontable .htNoFrame + td {
  border-left: 1px solid #CCC;
}

.handsontable tr:first-child th,
.handsontable tr:first-child td {
  border-top: 1px solid #CCC;
}

.handsontable thead tr:last-child th {
  border-bottom-width: 0;
}

.handsontable thead tr.lastChild th {
  border-bottom-width: 0;
}

.handsontable th {
  background-color: #EEE;
  color: #222;
  text-align: center;
  font-weight: normal;
  white-space: nowrap;
}

.handsontable th .small {
  font-size: 12px;
}

.handsontable thead th {
  padding: 0;
}

.handsontable th.active {
  background-color: #CCC;
}

.handsontable thead th .relative {
  position: relative;
  padding: 2px 4px;
}

/* plugins */

.handsontable .manualColumnResizer {
  position: absolute;
  right: -1px;
  top: 0;
  background-color: transparent;
  width: 5px;
  height: 25px;
  z-index: 999;
}

.handsontable th .manualColumnResizer:hover,
.handsontable .manualColumnResizerLine .manualColumnResizer {
  background-color: #AAB;
}

.handsontable .columnSorting:hover {
  text-decoration: underline;
  cursor: pointer;
}

/* border line */
.handsontable .wtBorder {
  position: absolute;
  font-size: 0;
}

.handsontable td.area {
  background-color: #EEF4FF;
}

/* fill handle */
.handsontable .wtBorder.corner {
  font-size: 0;
  cursor: crosshair;
}

.handsontable .htBorder.htFillBorder {
  background: red;
  width: 1px;
  height: 1px;
}

/* textarea border color */
textarea.handsontableInput {
  border: 2px solid #5292F7;
  outline-width: 0;
  margin: 0;
  padding: 1px 4px 0 2px;
  font-family: Arial, Helvetica, sans-serif; /*repeat from .handsontable (inherit doesn't work with IE<8) */
  line-height: 1.3em;
  font-size: 13px;
  box-shadow: 1px 2px 5px rgba(0, 0, 0, 0.4);
  resize: none;
}

.handsontableInputHolder.htHidden textarea.handsontableInput {
  border-color: #5292F7;
  background: #5292F7;
  color: #5292F7;
}

.handsontableInputHolder {
  position: absolute;
  top: 0;
  left: 0;
  width: 1px;
  height: 1px;
  overflow: hidden;
}

/*
AutocompleteRenderer down arrow
*/
.handsontable .htAutocomplete {
  position: relative;
  padding-right: 20px;
}

.handsontable .htAutocompleteArrow {
  position: absolute;
  top: 0;
  right: 0;
  font-size: 10px;
  color: #EEE;
  cursor: default;
  width: 16px;
  text-align: center;
}

.handsontable td .htAutocompleteArrow:hover {
  color: #777;
}

/* typeahead rules. Needed only if you are using the autocomplete feature */
.typeahead {
  position: absolute;
  font-family: Arial, Helvetica, sans-serif;
  line-height: 1.3em;
  font-size: 13px;
  z-index: 10;
  top: 100%;
  left: 0;
  float: left;
  display: none;
  min-width: 160px;
  padding: 4px 0;
  margin: 0;
  list-style: none;
  background-color: white;
  border-color: #CCC;
  border-color: rgba(0, 0, 0, 0.2);
  border-style: solid;
  border-width: 1px;
  -webkit-box-shadow: 0 5px 10px rgba(0, 0, 0, 0.2);
  -moz-box-shadow: 0 5px 10px rgba(0, 0, 0, 0.2);
  box-shadow: 0 5px 10px rgba(0, 0, 0, 0.2);
  -webkit-background-clip: padding-box;
  -moz-background-clip: padding;
  background-clip: padding-box;
  margin-top: 2px;
  -webkit-border-radius: 4px;
  -moz-border-radius: 4px;
  border-radius: 4px;
}

.typeahead li {
  line-height: 18px;
  display: list-item;
}

.typeahead a {
  display: block;
  padding: 3px 15px;
  clear: both;
  font-weight: normal;
  line-height: 18px;
  color: #333;
  white-space: nowrap;
}

.typeahead li > a:hover, .typeahead .active > a, .typeahead .active > a:hover {
  color: white;
  text-decoration: none;
  background-color: #08C;
}

.typeahead a {
  color: #08C;
  text-decoration: none;
}

/*context menu rules*/
ul.context-menu-list {
  color: black;
}

ul.context-menu-list li {
  margin-bottom: 0; /*Foundation framework fix*/
}

/**
 * dragdealer
 */

.handsontable .dragdealer {
  position: relative;
  width: 9px;
  height: 9px;
  background: #F8F8F8;
  border: 1px solid #DDD;
}

.handsontable .dragdealer .handle {
  position: absolute;
  width: 9px;
  height: 9px;
  background: #C5C5C5;
}

.handsontable .dragdealer .disabled {
  background: #898989;
}
/*!
 * jQuery contextMenu - Plugin for simple contextMenu handling
 *
 * Version: 1.5.25
 *
 * Authors: Rodney Rehm, Addy Osmani (patches for FF)
 * Web: http://medialize.github.com/jQuery-contextMenu/
 *
 * Licensed under
 *   MIT License http://www.opensource.org/licenses/mit-license
 *   GPL v3 http://opensource.org/licenses/GPL-3.0
 *
 */

.context-menu-list {
    margin:0; 
    padding:0;
    
    min-width: 120px;
    max-width: 250px;
    display: inline-block;
    position: absolute;
    list-style-type: none;
    
    border: 1px solid #DDD;
    background: #EEE;
    
    -webkit-box-shadow: 0 2px 5px rgba(0, 0, 0, 0.5);
       -moz-box-shadow: 0 2px 5px rgba(0, 0, 0, 0.5);
        -ms-box-shadow: 0 2px 5px rgba(0, 0, 0, 0.5);
         -o-box-shadow: 0 2px 5px rgba(0, 0, 0, 0.5);
            box-shadow: 0 2px 5px rgba(0, 0, 0, 0.5);
    
    font-family: Verdana, Arial, Helvetica, sans-serif;
    font-size: 11px;
}

.context-menu-item {
    padding: 2px 2px 2px 24px;
    background-color: #EEE;
    position: relative;
    -webkit-user-select: none;
       -moz-user-select: -moz-none;
        -ms-user-select: none;
            user-select: none;
}

.context-menu-separator {
    padding-bottom:0;
    border-bottom: 1px solid #DDD;
}

.context-menu-item > label > input,
.context-menu-item > label > textarea {
    -webkit-user-select: text;
       -moz-user-select: text;
        -ms-user-select: text;
            user-select: text;
}

.context-menu-item.hover {
    cursor: pointer;
    background-color: #39F;
}

.context-menu-item.disabled {
    color: #666;
}

.context-menu-input.hover,
.context-menu-item.disabled.hover {
    cursor: default;
    background-color: #EEE;
}

.context-menu-submenu:after {
    content: ">";
    color: #666;
    position: absolute;
    top: 0;
    right: 3px;
    z-index: 1;
}

/* icons
    #protip:
    In case you want to use sprites for icons (which I would suggest you do) have a look at
    http://css-tricks.com/13224-pseudo-spriting/ to get an idea of how to implement 
    .context-menu-item.icon:before {}
 */
.context-menu-item.icon { min-height: 18px; background-repeat: no-repeat; background-position: 4px 2px; }
.context-menu-item.icon-edit { background-image: url(images/page_white_edit.png); }
.context-menu-item.icon-cut { background-image: url(images/cut.png); }
.context-menu-item.icon-copy { background-image: url(images/page_white_copy.png); }
.context-menu-item.icon-paste { background-image: url(images/page_white_paste.png); }
.context-menu-item.icon-delete { background-image: url(images/page_white_delete.png); }
.context-menu-item.icon-add { background-image: url(images/page_white_add.png); }
.context-menu-item.icon-quit { background-image: url(images/door.png); }

/* vertically align inside labels */
.context-menu-input > label > * { vertical-align: top; }

/* position checkboxes and radios as icons */
.context-menu-input > label > input[type="checkbox"],
.context-menu-input > label > input[type="radio"] {
    margin-left: -17px;
}
.context-menu-input > label > span {
    margin-left: 5px;
}

.context-menu-input > label,
.context-menu-input > label > input[type="text"],
.context-menu-input > label > textarea,
.context-menu-input > label > select {
    display: block;
    width: 100%;
    
    -webkit-box-sizing: border-box;
       -moz-box-sizing: border-box;
        -ms-box-sizing: border-box;
         -o-box-sizing: border-box;
            box-sizing: border-box;
}

.context-menu-input > label > textarea {
    height: 100px;
}
.context-menu-item > .context-menu-list {
    display: none;
    /* re-positioned by js */
    right: -5px;
    top: 5px;
}

.context-menu-item.hover > .context-menu-list {
    display: block;
}

.context-menu-accesskey {
    text-decoration: underline;
}<|MERGE_RESOLUTION|>--- conflicted
+++ resolved
@@ -6,11 +6,7 @@
  * Licensed under the MIT license.
  * http://handsontable.com/
  *
-<<<<<<< HEAD
- * Date: Mon Jan 14 2013 07:50:14 GMT+0100 (Central European Standard Time)
-=======
  * Date: Mon Jan 14 2013 11:03:53 GMT+0100 (Central European Standard Time)
->>>>>>> 519f5d9b
  */
 
 .handsontable {
