--- conflicted
+++ resolved
@@ -142,12 +142,8 @@
     this.columnWidthsMap = new IndexToValueMap();
 
     // moved to constructor to allow auto-sizing the columns when the plugin is disabled
-<<<<<<< HEAD
-    this.addHook('beforeColumnResize', (col, size, isDblClick) => this.onBeforeColumnResize(col, size, isDblClick));
+    this.addHook('beforeColumnResize', (size, column, isDblClick) => this.onBeforeColumnResize(size, column, isDblClick));
     this.hot.columnIndexMapper.registerMap(COLUMN_SIZE_MAP_NAME, this.columnWidthsMap);
-=======
-    this.addHook('beforeColumnResize', (size, column, isDblClick) => this.onBeforeColumnResize(size, column, isDblClick));
->>>>>>> ad63c709
   }
 
   /**
@@ -522,15 +518,9 @@
    * On before column resize listener.
    *
    * @private
-<<<<<<< HEAD
-   * @param {Number} col Visual index of the resized column.
    * @param {Number} size Calculated new column width.
-   * @param {Boolean} isDblClick Flag that determines whether there was a double-click.
-=======
-   * @param {Number} size
-   * @param {Number} column
-   * @param {Boolean} isDblClick
->>>>>>> ad63c709
+   * @param {Number} column Visual index of the resized column.
+   * @param {Boolean} isDblClick  Flag that determines whether there was a double-click.
    * @returns {Number}
    */
   onBeforeColumnResize(size, column, isDblClick) {
