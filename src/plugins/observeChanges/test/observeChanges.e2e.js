describe('HandsontableObserveChanges', () => {
  const id = 'testContainer';

  beforeEach(function() {
    this.$container = $(`<div id="${id}"></div>`).appendTo('body');
  });

  afterEach(function() {
    if (this.$container) {
      destroy();
      this.$container.remove();
    }
  });

  function createHOT(data, observeChanges) {
    return handsontable({
      data,
      width: 200,
      height: 200,
      observeChanges
    });
  }

  describe('refreshing table after changes have been detected', () => {
    describe('array data', () => {
      it('should render newly added row', async() => {
        const data = Handsontable.helper.createSpreadsheetData(2, 2);

        createHOT(data, true);

        data.push(['A3', 'B3']);

        await sleep(200);

        const htCore = getHtCore();
        const [A3, B3] = getDataAtRow(2);

        expect(htCore.find('tr').length).toEqual(3);
        expect(htCore.find('col').length).toEqual(2);
        expect(A3).toBe('A3');
        expect(B3).toBe('B3');
      });

      it('should render newly added column', async() => {
        const data = Handsontable.helper.createSpreadsheetData(2, 2);

        createHOT(data, true);

        data[0].push('C1');
        data[1].push('C2');

        await sleep(200);

        const htCore = getHtCore();
        const [C1, C2] = getDataAtCol(2);

        expect(htCore.find('tr').length).toEqual(2);
        expect(htCore.find('col').length).toEqual(3);
        expect(C1).toBe('C1');
        expect(C2).toBe('C2');
      });

      it('should render removed row', async() => {
        const data = Handsontable.helper.createSpreadsheetData(2, 2);
        createHOT(data, true);
        const htCore = getHtCore();

        data.splice(0, 1); // removes one row at index 0

        await sleep(200);

        expect(htCore.find('tr').length).toEqual(1);
        expect(htCore.find('col').length).toEqual(2);
      });

      it('should render removed column', async() => {
        const data = Handsontable.helper.createSpreadsheetData(2, 2);
        createHOT(data, true);
        const htCore = getHtCore();

        data[0].splice(0, 1); // removes one column at index 0 in first row
        data[1].splice(0, 1); // removes one column at index 0 in second row

        await sleep(200);

        expect(htCore.find('tr').length).toEqual(2);
        expect(htCore.find('col').length).toEqual(1);
      });

      it('should render cell change from string to string', async() => {
        const data = Handsontable.helper.createSpreadsheetData(2, 2);
        createHOT(data, true);
        const htCore = getHtCore();

        data[0][0] = 'new string';

        await sleep(200);

        expect(htCore.find('td:eq(0)').html()).toEqual('new string');
      });

      it('should render cell change in a new row', async() => {
        const data = Handsontable.helper.createSpreadsheetData(2, 2);
        createHOT(data, true);
        const htCore = getHtCore();

        data.push(['A3', 'B3']);

        await sleep(200);
        expect(htCore.find('tr:eq(2) td:eq(0)').html()).toEqual('A3');

        data[2][0] = 'new string';

        await sleep(1000);

        expect(htCore.find('tr:eq(2) td:eq(0)').html()).toEqual('new string');
      });

      it('should not render cell change when turned off (`observeChanges: false`)', async() => {
        const data = Handsontable.helper.createSpreadsheetData(2, 2);
        createHOT(data, false);
        const htCore = getHtCore();

        data[0][0] = 'new string';

        await sleep(200);

        expect(htCore.find('td:eq(0)').html()).toEqual('A1');
      });
    });
    describe('object data', () => {
      it('should render newly added row', async() => {
        const data = Handsontable.helper.createSpreadsheetObjectData(2, 2);
        createHOT(data, true);
        const htCore = getHtCore();

        data.push({ prop0: 'A3', prop1: 'B3' });

        await sleep(200);

        expect(htCore.find('tr').length).toEqual(3);
        expect(htCore.find('col').length).toEqual(2);
      });

      it('should render removed row', async() => {
        const data = Handsontable.helper.createSpreadsheetObjectData(2, 2);
        createHOT(data, true);
        const htCore = getHtCore();

        data.splice(0, 1); // removes one row at index 0

        await sleep(200);

        expect(htCore.find('tr').length).toEqual(1);
        expect(htCore.find('col').length).toEqual(2);
      });

      it('should render cell change from string to string', async() => {
        const data = Handsontable.helper.createSpreadsheetObjectData(2, 2);
        createHOT(data, true);
        const htCore = getHtCore();

        data[0].prop0 = 'new string';

        await sleep(200);

        expect(htCore.find('td:eq(0)').html()).toEqual('new string');
      });

      it('should render cell change in a new row', async() => {
        const data = Handsontable.helper.createSpreadsheetObjectData(2, 2);
        createHOT(data, true);
        const htCore = getHtCore();

        data.push({ prop0: 'A3', prop1: 'B3' });

        await sleep(200);

        expect(htCore.find('tr:eq(2) td:eq(0)').html()).toEqual('A3');
        data[2].prop0 = 'new string';

        await sleep(1000);
        expect(htCore.find('tr:eq(2) td:eq(0)').html()).toEqual('new string');
      });

      it('should not break with undefined data properties', () => {
        const data = Handsontable.helper.createSpreadsheetObjectData(2, 2);
        data[0].prop0 = undefined;

        expect(() => {
          createHOT(data, true);
          getHtCore();
        }).not.toThrow();
      });

      it('should not render cell change when turned off (`observeChanges: false`)', async() => {
        const data = Handsontable.helper.createSpreadsheetObjectData(2, 2);
        createHOT(data, false);
        const htCore = getHtCore();

        data[0].prop0 = 'new string';

        await sleep(200);

        expect(htCore.find('td:eq(0)').html()).toEqual('A1');
      });
    });
  });

  describe('enabling/disabling plugin', () => {
    it('should be possible to enable plugin using updateSettings', async() => {
      const data = Handsontable.helper.createSpreadsheetData(2, 2);
      createHOT(data, false);
      const htCore = getHtCore();

      data[0][0] = 'new string';

      await sleep(200);

      expect(htCore.find('td:eq(0)').html()).toEqual('A1');

      updateSettings({
        observeChanges: true
      });
      data[1][0] = 'another new string';

      await sleep(200);

      expect(htCore.find('tr:eq(1) td:eq(0)').html()).toEqual('another new string');
    });

    it('should be possible to disable plugin using updateSettings', async() => {
      const data = Handsontable.helper.createSpreadsheetData(2, 2);
      const hot = createHOT(data, true);
      const htCore = getHtCore();

      data[0][0] = 'new string';

      await sleep(200);
      expect(htCore.find('tbody tr:eq(0) td:eq(0)').html()).toEqual('new string');
      expect(htCore.find('tbody tr:eq(1) td:eq(0)').html()).toEqual('A2');

      updateSettings({
        observeChanges: false
      });

      data[1][0] = 'another new string';

      await sleep(100);
      expect(htCore.find('tbody tr:eq(0) td:eq(0)').html()).toEqual('new string');
      expect(htCore.find('tbody tr:eq(1) td:eq(0)').html()).toEqual('A2');

      hot.render();

      expect(htCore.find('tbody tr:eq(0) td:eq(0)').html()).toEqual('new string');
      expect(htCore.find('tbody tr:eq(1) td:eq(0)').html()).toEqual('another new string');
    });

    it('should be possible to pause observing changes without disabling the plugin', async() => {
      const data = Handsontable.helper.createSpreadsheetData(2, 2);
      const hot = createHOT(data, true);
      const htCore = getHtCore();

      data[0][0] = 'new string';

      await sleep(200);
      expect(htCore.find('tbody tr:eq(0) td:eq(0)').html()).toEqual('new string');
      expect(htCore.find('tbody tr:eq(1) td:eq(0)').html()).toEqual('A2');

      hot.pauseObservingChanges();

      data[1][0] = 'another new string';

      await sleep(100);
      expect(htCore.find('tbody tr:eq(0) td:eq(0)').html()).toEqual('new string');
      expect(htCore.find('tbody tr:eq(1) td:eq(0)').html()).toEqual('A2');

      hot.render();

      expect(htCore.find('tbody tr:eq(0) td:eq(0)').html()).toEqual('new string');
      expect(htCore.find('tbody tr:eq(1) td:eq(0)').html()).toEqual('another new string');
    });

    it('should be possible to resume observing changes after it was paused', async() => {
      const data = Handsontable.helper.createSpreadsheetData(2, 2);
      const hot = createHOT(data, true);
      const htCore = getHtCore();

      hot.pauseObservingChanges();

      data[0][0] = 'new string';

      await sleep(100);
      expect(htCore.find('tbody tr:eq(0) td:eq(0)').html()).toEqual('A1');
      expect(htCore.find('tbody tr:eq(1) td:eq(0)').html()).toEqual('A2');

      hot.resumeObservingChanges();
      data[1][0] = 'another new string';

      await sleep(1100);
      expect(htCore.find('tbody tr:eq(0) td:eq(0)').html()).toEqual('new string');
      expect(htCore.find('tbody tr:eq(1) td:eq(0)').html()).toEqual('another new string');
    });
  });

  describe('observeChanges fires appropriate events when changes are detected', () => {
    describe('array data', () => {
      it('should fire afterChangesObserved event after changes has been noticed', async() => {
        const data = Handsontable.helper.createSpreadsheetData(2, 2);
        const hot = createHOT(data, true);

        const afterChangesObservedCallback = jasmine.createSpy('afterChangesObservedCallback');
        hot.addHook('afterChangesObserved', afterChangesObservedCallback);

        data[0][0] = 'new string';

        await sleep(200);
        expect(afterChangesObservedCallback.calls.count()).toEqual(1);
      });

      it('should fire afterCreateRow event after detecting that new row has been added', async() => {
        const data = Handsontable.helper.createSpreadsheetData(2, 2);
        const hot = createHOT(data, true);

        const afterCreateRowCallback = jasmine.createSpy('afterCreateRowCallback');
        hot.addHook('afterCreateRow', afterCreateRowCallback);

        data.push(['A2', 'B2']);

        await sleep(200);

        expect(afterCreateRowCallback.calls.count()).toEqual(1);
        expect(afterCreateRowCallback).toHaveBeenCalledWith(2, 1, 'ObserveChanges.change', undefined, undefined, undefined);
      });

      it('should fire afterRemoveRow event after detecting that row has been removed', async() => {
        const data = Handsontable.helper.createSpreadsheetData(2, 2);
        const hot = createHOT(data, true);

        const afterRemoveRowCallback = jasmine.createSpy('afterRemoveRowCallback');
        hot.addHook('afterRemoveRow', afterRemoveRowCallback);

        data.pop();

        await sleep(200);
        expect(afterRemoveRowCallback.calls.count()).toEqual(1);
        expect(afterRemoveRowCallback).toHaveBeenCalledWith(1, 1, 'ObserveChanges.change', undefined, undefined, undefined);
      });

      it('should fire afterRemoveRow event after detecting that multiple rows have been removed', async() => {
        const data = Handsontable.helper.createSpreadsheetData(2, 2);
        const hot = createHOT(data, true);

        const afterRemoveRowCallback = jasmine.createSpy('afterRemoveRowCallback');
        hot.addHook('afterRemoveRow', afterRemoveRowCallback);

        data.splice(0, 2);

        await sleep(200);
        expect(afterRemoveRowCallback.calls.count()).toEqual(2);

        // The order of run hooks depends on whether objectObserve uses native Object.observe or a shim
        const args = [];
        args.push(afterRemoveRowCallback.calls.argsFor(0));
        args.push(afterRemoveRowCallback.calls.argsFor(1));
        expect(args).toContain([1, 1, 'ObserveChanges.change', undefined, undefined, undefined]);
        expect(args).toContain([0, 1, 'ObserveChanges.change', undefined, undefined, undefined]);
      });

      it('should fire afterCreateCol event after detecting that new col has been added', async() => {
        const data = Handsontable.helper.createSpreadsheetData(2, 2);
        const hot = createHOT(data, true);

        const afterCreateColCallback = jasmine.createSpy('afterCreateColCallback');
        hot.addHook('afterCreateCol', afterCreateColCallback);

        data[0].push('C1');
        data[1].push('C2');

        await sleep(200);
        expect(afterCreateColCallback.calls.count()).toEqual(1);
        expect(afterCreateColCallback.calls.argsFor(0)).toEqual([2, 1, 'ObserveChanges.change', undefined, undefined, undefined]);
      });

      it('should fire afterRemoveCol event after detecting that col has been removed', async() => {
        const data = Handsontable.helper.createSpreadsheetData(2, 2);
        const hot = createHOT(data, true);

        const afterRemoveColCallback = jasmine.createSpy('afterRemoveColCallback');
        hot.addHook('afterRemoveCol', afterRemoveColCallback);

        data[0].pop();
        data[1].pop();

        await sleep(200);
        expect(afterRemoveColCallback.calls.count()).toEqual(1);
        expect(afterRemoveColCallback.calls.argsFor(0)).toEqual([1, 1, 'ObserveChanges.change', undefined, undefined, undefined]);
      });

      it('should fire afterRemoveCol event after detecting that multiple cols have been removed', async() => {
        const data = Handsontable.helper.createSpreadsheetData(2, 2);
        const hot = createHOT(data, true);

        const afterRemoveColCallback = jasmine.createSpy('afterRemoveColCallback');
        hot.addHook('afterRemoveCol', afterRemoveColCallback);

        data[0].pop();
        data[0].pop();
        data[1].pop();
        data[1].pop();

        await sleep(200);
        expect(afterRemoveColCallback.calls.count()).toEqual(2);

        // The order of run hooks depends on whether objectObserve uses native Object.observe or a shim
        const args = [];
        args.push(afterRemoveColCallback.calls.argsFor(0));
        args.push(afterRemoveColCallback.calls.argsFor(1));
        expect(args).toContain([1, 1, 'ObserveChanges.change', undefined, undefined, undefined]);
        expect(args).toContain([0, 1, 'ObserveChanges.change', undefined, undefined, undefined]);
      });

      it('should fire afterChange event after detecting that table data has changed', async() => {
        const data = Handsontable.helper.createSpreadsheetData(2, 2);
        const hot = createHOT(data, true);

        const afterChangeCallback = jasmine.createSpy('afterChangeCallback');
        hot.addHook('afterChange', afterChangeCallback);

        data[0][0] = 'new string';

<<<<<<< HEAD
        await sleep(200);
=======
        await sleep(300);

>>>>>>> 80dbbb49
        expect(afterChangeCallback.calls.count()).toEqual(1);
        expect(afterChangeCallback).toHaveBeenCalledWith([[0, 0, null, 'new string']], 'ObserveChanges.change', undefined, undefined, undefined, undefined);
      });
    });
    describe('object data', () => {
      it('should fire afterChangesObserved event after changes has been noticed', async() => {
        const data = Handsontable.helper.createSpreadsheetObjectData(2, 2);
        const hot = createHOT(data, true);

        const afterChangesObservedCallback = jasmine.createSpy('afterChangesObservedCallback');
        hot.addHook('afterChangesObserved', afterChangesObservedCallback);

        data[0].prop0 = 'new string';

        await sleep(200);
        expect(afterChangesObservedCallback.calls.count()).toEqual(1);
      });

      it('should fire afterCreateRow event after detecting that new row has been added', async() => {
        const data = Handsontable.helper.createSpreadsheetObjectData(2, 2);
        const hot = createHOT(data, true);

        const afterCreateRowCallback = jasmine.createSpy('afterCreateRowCallback');
        hot.addHook('afterCreateRow', afterCreateRowCallback);

        data.push({ prop0: 'A2', prop1: 'B2' });

        await sleep(200);
        expect(afterCreateRowCallback.calls.count()).toEqual(1);
        expect(afterCreateRowCallback).toHaveBeenCalledWith(2, 1, 'ObserveChanges.change', undefined, undefined, undefined);
      });

      it('should fire afterRemoveRow event after detecting that row has been removed', async() => {
        const data = Handsontable.helper.createSpreadsheetObjectData(2, 2);
        const hot = createHOT(data, true);

        const afterRemoveRowCallback = jasmine.createSpy('afterRemoveRowCallback');
        hot.addHook('afterRemoveRow', afterRemoveRowCallback);

        data.pop();

        await sleep(200);
        expect(afterRemoveRowCallback.calls.count()).toEqual(1);
        expect(afterRemoveRowCallback).toHaveBeenCalledWith(1, 1, 'ObserveChanges.change', undefined, undefined, undefined);
      });

      it('should fire afterRemoveRow event after detecting that multiple rows have been removed', async() => {
        const data = Handsontable.helper.createSpreadsheetObjectData(2, 2);
        const hot = createHOT(data, true);

        const afterRemoveRowCallback = jasmine.createSpy('afterRemoveRowCallback');
        hot.addHook('afterRemoveRow', afterRemoveRowCallback);

        data.splice(0, 2);

        await sleep(200);
        expect(afterRemoveRowCallback.calls.count()).toEqual(2);

        // The order of run hooks depends on whether objectObserve uses native Object.observe or a shim
        const args = [];
        args.push(afterRemoveRowCallback.calls.argsFor(0));
        args.push(afterRemoveRowCallback.calls.argsFor(1));
        expect(args).toContain([1, 1, 'ObserveChanges.change', undefined, undefined, undefined]);
        expect(args).toContain([0, 1, 'ObserveChanges.change', undefined, undefined, undefined]);
      });

      it('should fire afterChange event after detecting that table data has changed', async() => {
        const data = Handsontable.helper.createSpreadsheetObjectData(2, 2);
        const hot = createHOT(data, true);

        const afterChangeCallback = jasmine.createSpy('afterChangeCallback');
        hot.addHook('afterChange', afterChangeCallback);

        data[0].prop0 = 'new string';

<<<<<<< HEAD
        await sleep(200);
=======
        await sleep(300);

>>>>>>> 80dbbb49
        expect(afterChangeCallback.calls.count()).toEqual(1);
        expect(afterChangeCallback).toHaveBeenCalledWith([[0, 'prop0', null, 'new string']], 'ObserveChanges.change', undefined, undefined, undefined, undefined);
      });
    });
  });

  describe('using HOT data manipulation methods, when observeChanges plugin is enabled', () => {
    describe('array data', () => {
      it('should run render ONCE after detecting that new row has been added', async() => {
        const data = Handsontable.helper.createSpreadsheetData(2, 2);
        const hot = createHOT(data, true);

        const afterRenderSpy = jasmine.createSpy('afterRenderSpy');
        hot.addHook('afterRender', afterRenderSpy);

        alter('insert_row');

        await sleep(200);
        expect(countRows()).toEqual(3);
        expect(afterRenderSpy.calls.count()).toEqual(1);
      });

      it('should run render ONCE after detecting that row has been removed', async() => {
        const data = Handsontable.helper.createSpreadsheetData(2, 2);
        const hot = createHOT(data, true);

        const afterRenderSpy = jasmine.createSpy('afterRenderSpy');
        hot.addHook('afterRender', afterRenderSpy);

        const afterChangesObservedCallback = jasmine.createSpy('afterChangesObservedCallback');
        hot.addHook('afterChangesObserved', afterChangesObservedCallback);

        alter('remove_row');

        await sleep(200);
        expect(countRows()).toEqual(1);
        expect(afterChangesObservedCallback.calls.count()).toEqual(1);
        expect(afterRenderSpy.calls.count()).toEqual(1);
      });

      it('should run render ONCE after detecting that new column has been added', async() => {
        const data = Handsontable.helper.createSpreadsheetData(2, 2);
        const hot = createHOT(data, true);

        const afterRenderSpy = jasmine.createSpy('afterRenderSpy');
        hot.addHook('afterRender', afterRenderSpy);

        alter('insert_col');

        await sleep(200);
        expect(countCols()).toEqual(3);
        expect(afterRenderSpy.calls.count()).toEqual(1);
      });

      it('should run render ONCE after detecting that column has been removed', async() => {
        const data = Handsontable.helper.createSpreadsheetData(2, 2);
        const hot = createHOT(data, true);

        const afterRenderSpy = jasmine.createSpy('afterRenderSpy');
        hot.addHook('afterRender', afterRenderSpy);

        const afterChangesObservedCallback = jasmine.createSpy('afterChangesObservedCallback');
        hot.addHook('afterChangesObserved', afterChangesObservedCallback);

        alter('remove_col');

        await sleep(200);
        expect(countCols()).toEqual(1);
        expect(afterChangesObservedCallback.calls.count()).toEqual(1);
        expect(afterRenderSpy.calls.count()).toEqual(1);
      });

      it('should run render ONCE after detecting that table data has changed', async() => {
        const data = Handsontable.helper.createSpreadsheetData(2, 2);
        const hot = createHOT(data, true);
        const htCore = getHtCore();

        const afterRenderSpy = jasmine.createSpy('afterRenderSpy');
        hot.addHook('afterRender', afterRenderSpy);

        const afterChangesObservedCallback = jasmine.createSpy('afterChangesObservedCallback');
        hot.addHook('afterChangesObserved', afterChangesObservedCallback);

        setDataAtCell(0, 0, 'new value');

        await sleep(200);
        expect(htCore.find('tbody tr:eq(0) td:eq(0)').text()).toEqual('new value');
        expect(afterChangesObservedCallback.calls.count()).toEqual(1);
        expect(afterRenderSpy.calls.count()).toEqual(1);
      });
    });
    describe('object data', () => {
      it('should run render ONCE after detecting that new row has been added', async() => {
        const data = Handsontable.helper.createSpreadsheetObjectData(2, 2);
        const hot = createHOT(data, true);

        const afterRenderSpy = jasmine.createSpy('afterRenderSpy');
        hot.addHook('afterRender', afterRenderSpy);

        alter('insert_row');

        await sleep(200);
        expect(countRows()).toEqual(3);
        expect(afterRenderSpy.calls.count()).toEqual(1);
      });

      it('should run render ONCE after detecting that row has been removed', async() => {
        const data = Handsontable.helper.createSpreadsheetObjectData(2, 2);
        const hot = createHOT(data, true);

        const afterRenderSpy = jasmine.createSpy('afterRenderSpy');
        hot.addHook('afterRender', afterRenderSpy);

        const afterChangesObservedCallback = jasmine.createSpy('afterChangesObservedCallback');
        hot.addHook('afterChangesObserved', afterChangesObservedCallback);

        alter('remove_row');

        await sleep(200);
        expect(countRows()).toEqual(1);
        expect(afterChangesObservedCallback.calls.count()).toEqual(1);
        expect(afterRenderSpy.calls.count()).toEqual(1);
      });

      it('should run render ONCE after detecting that table data has changed', async() => {
        const data = Handsontable.helper.createSpreadsheetObjectData(2, 2);
        const hot = createHOT(data, true);

        const afterRenderSpy = jasmine.createSpy('afterRenderSpy');
        hot.addHook('afterRender', afterRenderSpy);

        const afterChangesObservedCallback = jasmine.createSpy('afterChangesObservedCallback');
        hot.addHook('afterChangesObserved', afterChangesObservedCallback);

        setDataAtRowProp(0, 'prop0', 'new value');

        await sleep(200);
        expect(spec().$container.find('tbody tr:eq(0) td:eq(0)').text()).toEqual('new value');
        expect(afterChangesObservedCallback.calls.count()).toEqual(1);
        expect(afterRenderSpy.calls.count()).toEqual(1);
      });
    });
  });

  describe('refreshing table after changes have been detected', () => {
    it('should observe changes to new data bound using loadData', async() => {
      const data = Handsontable.helper.createSpreadsheetData(2, 2);
      const newData = Handsontable.helper.createSpreadsheetData(2, 2);
      const hot = createHOT(data, true);
      const htCore = getHtCore();
      hot.loadData(newData);

      const afterRenderSpy = jasmine.createSpy('afterRenderSpy');
      hot.addHook('afterRender', afterRenderSpy);

      newData.push(['A3', 'B3']);

      await sleep(200);
      expect(afterRenderSpy.calls.count()).toBe(1);
      expect(htCore.find('tr').length).toEqual(3);
      expect(htCore.find('col').length).toEqual(2);
    });

    it('should not observe changes to old data after it was replaced using loadData', async() => {
      const data = Handsontable.helper.createSpreadsheetData(2, 2);
      const newData = Handsontable.helper.createSpreadsheetData(2, 2);
      const hot = createHOT(data, true);
      const htCore = getHtCore();
      hot.loadData(newData);

      const afterRenderSpy = jasmine.createSpy('afterRenderSpy');
      hot.addHook('afterRender', afterRenderSpy);

      data.push(['A3', 'B3']);

      await sleep(1000);
      expect(afterRenderSpy.calls.count()).toBe(0);
      expect(htCore.find('tr').length).toEqual(2);
      expect(htCore.find('col').length).toEqual(2);
    });
  });
});<|MERGE_RESOLUTION|>--- conflicted
+++ resolved
@@ -429,12 +429,8 @@
 
         data[0][0] = 'new string';
 
-<<<<<<< HEAD
-        await sleep(200);
-=======
-        await sleep(300);
-
->>>>>>> 80dbbb49
+        await sleep(200);
+
         expect(afterChangeCallback.calls.count()).toEqual(1);
         expect(afterChangeCallback).toHaveBeenCalledWith([[0, 0, null, 'new string']], 'ObserveChanges.change', undefined, undefined, undefined, undefined);
       });
@@ -510,12 +506,7 @@
 
         data[0].prop0 = 'new string';
 
-<<<<<<< HEAD
-        await sleep(200);
-=======
-        await sleep(300);
-
->>>>>>> 80dbbb49
+        await sleep(200);
         expect(afterChangeCallback.calls.count()).toEqual(1);
         expect(afterChangeCallback).toHaveBeenCalledWith([[0, 'prop0', null, 'new string']], 'ObserveChanges.change', undefined, undefined, undefined, undefined);
       });
