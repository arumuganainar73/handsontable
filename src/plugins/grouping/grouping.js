--- conflicted
+++ resolved
@@ -133,7 +133,6 @@
       totalRows = 0,
       totalCols = 0;
 
-    /* jshint ignore:start */
     // for selected cells, calculate total groups divided into rows and columns
     for (var i = 0; i < cellsGroups.length; i++) {
       totalRows += cellsGroups[i].filter(function (item) {
@@ -144,7 +143,6 @@
         return item['cols'];
       }).length;
     }
-    /* jshint ignore:end */
 
     return {
       total: {
@@ -288,13 +286,9 @@
   var getColGroups = function () {
     var result = [];
     for (var i = 0, groupsLength = groups.length; i < groupsLength; i++) {
-<<<<<<< HEAD
-      if (Array.isArray(groups[i]['cols'])) result.push(groups[i]);
-=======
-      if (groups[i]['cols'] instanceof Array) {
+      if (Array.isArray(groups[i]['cols'])) {
         result.push(groups[i]);
       }
->>>>>>> a10c58c3
     }
     return result;
   };
@@ -321,13 +315,9 @@
   var getRowGroups = function () {
     var result = [];
     for (var i = 0, groupsLength = groups.length; i < groupsLength; i++) {
-<<<<<<< HEAD
-      if (Array.isArray(groups[i]['rows'])) result.push(groups[i]);
-=======
-      if (groups[i]['rows'] instanceof Array) {
+      if (Array.isArray(groups[i]['rows'])) {
         result.push(groups[i]);
       }
->>>>>>> a10c58c3
     }
     return result;
   };
@@ -675,9 +665,11 @@
         previousAreHidden = arePreviousHidden(dimension);
         break;
     }
-    /* jshint ignore:start */
-    if (index == entriesLength - 1) return false;
-    else if (index == 0) {
+
+    if (index == entriesLength - 1) {
+      return false;
+    }
+    else if (index === 0) {
       if (nextSharesLevel) {
         return true;
       }
@@ -691,7 +683,6 @@
       }
     }
     return false;
-    /* jshint ignore:end */
   };
 
   /**
@@ -1012,11 +1003,10 @@
           var child
             , collapseButton;
 
-          /* jshint ignore:start */
+          /* jshint -W084 */
           while (child = elem.lastChild) {
             elem.removeChild(child);
           }
-          /* jshint ignore:end */
 
           Handsontable.Dom.addClass(elem, classes.groupIndicatorContainer);
 
@@ -1040,24 +1030,25 @@
             }
 
           }
-          /* jshint ignore:start */
+
           if (createLevelTriggers) {
             var rowInd = Handsontable.Dom.index(elem.parentNode);
-            if (index === -1 || (index < -1 && rowInd === Handsontable.Grouping.getLevels().cols + 1) || (rowInd == 0 && Handsontable.Grouping.getLevels().cols == 0)) {
+            if (index === -1 || (index < -1 && rowInd === Handsontable.Grouping.getLevels().cols + 1) ||
+                (rowInd === 0 && Handsontable.Grouping.getLevels().cols === 0)) {
               collapseButton = createButton(elem);
               collapseButton.addClass(classes.levelTrigger);
 
               if (index === -1) {
                 collapseButton.button.id = classes.collapseFromLevel("Cols", level);
                 collapseButton.button.appendChild(document.createTextNode(level));
-              } else if (index < -1 && rowInd === Handsontable.Grouping.getLevels().cols + 1 || (rowInd == 0 && Handsontable.Grouping.getLevels().cols == 0)) {
+              } else if (index < -1 && rowInd === Handsontable.Grouping.getLevels().cols + 1 ||
+                  (rowInd === 0 && Handsontable.Grouping.getLevels().cols === 0)) {
                 var colInd = Handsontable.Dom.index(elem) + 1;
                 collapseButton.button.id = classes.collapseFromLevel("Rows", colInd);
                 collapseButton.button.appendChild(document.createTextNode(colInd));
               }
             }
           }
-          /* jshint ignore:end */
 
           // add group expending button
           var expanderButton = addGroupExpander(dataType, index, level, currentGroupId, elem);
@@ -1198,20 +1189,22 @@
           showHideGroups(hidden, groups);
         }
 
-
-        /* jshint ignore:start */
         // add the expander button to a dummy spare row/col, if no longer needed -> remove it
+        /* jshint -W038 */
         type = type || levelType;
+
         var lastHidden = isLastHidden(type)
           , typeUppercase = type.charAt(0).toUpperCase() + type.slice(1)
           , spareElements = Handsontable.Grouping['baseSpare' + typeUppercase];
 
         if (lastHidden) {
+          /* jshint -W041 */
           if (spareElements == 0) {
             instance.alter('insert_' + type.slice(0, -1), instance['count' + typeUppercase]());
             Handsontable.Grouping["dummy" + type.slice(0, -1)] = true;
           }
         } else {
+          /* jshint -W041 */
           if (spareElements == 0) {
             if (Handsontable.Grouping["dummy" + type.slice(0, -1)]) {
               instance.alter('remove_' + type.slice(0, -1), instance['count' + typeUppercase]() - 1);
@@ -1219,7 +1212,6 @@
             }
           }
         }
-        /* jshint ignore:end */
 
         instance.render();
 
@@ -1289,6 +1281,7 @@
           }
         };
 
+      /* jshint -W027 */
       switch (position) {
         case 'start':
           return function (delta) {
@@ -1298,6 +1291,7 @@
 
             updateDelta(delta, nextPosition);
           };
+          break;
         case 'end':
           return function (delta) {
             currentlySelected = instance.getSelected();
@@ -1306,6 +1300,7 @@
 
             updateDelta(delta, nextPosition);
           };
+          break;
       }
     },
     modifyRowHeight: function (height, row) {
@@ -1321,14 +1316,14 @@
           return true;
         }
       };
-      /* jshint ignore:start */
+
       var configGroups = instance.getSettings().groups
         , cols = []
         , rows = [];
 
       for (var i = 0, groupsLength = configGroups.length; i < groupsLength; i++) {
         if (configGroups[i].rows) {
-
+          /* jshint -W027 */
           if(configGroups[i].rows.length === 1) { // single-entry group
             throw new Error("Grouping error:  Group {" + configGroups[i].rows[0] + "} is invalid. Cannot define single-entry groups.");
             return false;
@@ -1367,7 +1362,6 @@
           }
         }
       }
-      /* jshint ignore:end */
 
       return true;
     },
