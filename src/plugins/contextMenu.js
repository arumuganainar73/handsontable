--- conflicted
+++ resolved
@@ -41,53 +41,12 @@
       , settings = instance.getSettings();
 
     function onContextClick(key) {
-<<<<<<< HEAD
-      var corners = instance.getSelected(); //[top left row, top left col, bottom right row, bottom right col]
-=======
       var corners = instance.getSelected(); //[selection start row, selection start col, selection end row, selection end col]
->>>>>>> 634dcd1b
 
       if (!corners) {
         return; //needed when there are 2 grids on a page
       }
 
-<<<<<<< HEAD
-      switch (key) {
-        case "row_above":
-          instance.alter("insert_row", corners[0]);
-          break;
-
-        case "row_below":
-          instance.alter("insert_row", corners[2] + 1);
-          break;
-
-        case "col_left":
-          instance.alter("insert_col", corners[1]);
-          break;
-
-        case "col_right":
-          instance.alter("insert_col", corners[3] + 1);
-          break;
-
-        case "remove_row":
-          instance.alter(key, corners[0], (corners[2] - corners[0]) + 1);
-          break;
-
-        case "remove_col":
-          instance.alter(key, corners[1], (corners[3] - corners[1]) + 1);
-          break;
-
-        case "undo":
-          instance.undo();
-          break;
-
-        case "redo":
-          instance.redo();
-          break;
-      }
-    }
-
-=======
       /**
        * `selection` variable contains normalized selection coordinates.
        * selection.start - top left corner of selection area
@@ -140,7 +99,6 @@
       }
     }
 
->>>>>>> 634dcd1b
     function isDisabled(key) {
       //TODO rewrite
       /*if (instance.blockedCols.main.find('th.htRowHeader.active').length && (key === "remove_col" || key === "col_left" || key === "col_right")) {
