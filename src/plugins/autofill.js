--- conflicted
+++ resolved
@@ -21,16 +21,12 @@
       mouseDownOnCellCorner = false,
       plugin = this;
 
-<<<<<<< HEAD
 
     var mouseUpCallback = function (event) {
-=======
-    $(this.instance.$table).off('mouseup.' + instance.guid).on('mouseup.' + instance.guid, function (event) {
       if(!instance.autofill) {
         return true;
       }
 
->>>>>>> 321821f5
       if (instance.autofill.handle && instance.autofill.handle.isDragged) {
         if (instance.autofill.handle.isDragged > 1) {
           instance.autofill.apply();
