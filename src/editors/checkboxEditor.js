--- conflicted
+++ resolved
@@ -13,17 +13,9 @@
   beginEditing() {
     let checkbox = this.TD.querySelector('input[type="checkbox"]');
 
-<<<<<<< HEAD
-    if (checkbox) {
+    if (!dom.hasClass(checkbox, 'htBadValue')) {
       checkbox.click();
     }
-=======
-CheckboxEditor.prototype.beginEditing = function () {
-  var checkbox = this.TD.querySelector('input[type="checkbox"]');
-
-  if (!dom.hasClass(checkbox, 'htBadValue')) {
-    checkbox.click();
->>>>>>> 34fad9dc
   }
 
   finishEditing() {}
