import { arrayEach } from './helpers/array';
import { objectEach } from './helpers/object';

/**
 * @description
 * Handsontable events are the common interface that function in 2 ways: as __callbacks__ and as __hooks__.
 *
 * @example
 *
 * ```js
 * // Using events as callbacks:
 * ...
 * const hot1 = new Handsontable(document.getElementById('example1'), {
 *   afterChange: function(changes, source) {
 *     $.ajax({
 *       url: "save.php',
 *       data: change
 *     });
 *   }
 * });
 * ...
 * ```
 *
 * ```js
 * // Using events as plugin hooks:
 * ...
 * const hot1 = new Handsontable(document.getElementById('example1'), {
 *   myPlugin: true
 * });
 *
 * const hot2 = new Handsontable(document.getElementById('example2'), {
 *   myPlugin: false
 * });
 *
 * // global hook
 * Handsontable.hooks.add('afterChange', function() {
 *   // Fired twice - for hot1 and hot2
 *   if (this.getSettings().myPlugin) {
 *     // function body - will only run for hot1
 *   }
 * });
 *
 * // local hook (has same effect as a callback)
 * hot2.addHook('afterChange', function() {
 *   // function body - will only run in #example2
 * });
 * ```
 * ...
 */

// @TODO: Move plugin description hooks to plugin?
const REGISTERED_HOOKS = [
  /**
   * Fired after resetting a cell's meta. This happens when the {@link Core#updateSettings} method is called.
   *
   * @event Hooks#afterCellMetaReset
   */
  'afterCellMetaReset',

  /**
   * Fired after one or more cells has been changed. The changes are triggered in any situation when the
   * value is entered using an editor or changed using API (e.q setDataAtCell)
   *
   * __Note:__ For performance reasons, the `changes` array is null for `"loadData"` source.
   *
   * @event Hooks#afterChange
   * @param {Array} changes 2D array containing information about each of the edited cells `[[row, prop, oldVal, newVal], ...]`.
   * @param {String} [source] String that identifies source of hook call ([list of all available sources]{@link https://docs.handsontable.com/tutorial-using-callbacks.html#page-source-definition}).
   * @example
   * ```js
   * new Handsontable(element, {
   *   afterChange: (changes) => {
   *     changes.forEach(([row, prop, oldValue, newValue]) => {
   *       // Some logic...
   *     });
   *   }
   * })
   * ```
   */
  'afterChange',

  /**
   * Fired by {@link ObserveChanges} plugin after detecting changes in the data source. This hook is fired when
   * {@link Options#observeChanges} option is enabled.
   *
   * @event Hooks#afterChangesObserved
   */
  'afterChangesObserved',

  /**
   * Fired each time user opens {@link ContextMenu} and after setting up the Context Menu's default options. These options are a collection
   * which user can select by setting an array of keys or an array of objects in {@link Options#contextMenu} option.
   *
   * @event Hooks#afterContextMenuDefaultOptions
   * @param {Array} predefinedItems An array of objects containing information about the pre-defined Context Menu items.
   */
  'afterContextMenuDefaultOptions',

  /**
   * Fired each time user opens {@link ContextMenu} plugin before setting up the Context Menu's items but after filtering these options by
   * user (`contextMenu` option). This hook can by helpful to determine if user use specified menu item or to set up
   * one of the menu item to by always visible.
   *
   * @event Hooks#beforeContextMenuSetItems
   * @param {Object[]} menuItems An array of objects containing information about to generated Context Menu items.
   */
  'beforeContextMenuSetItems',

  /**
   * Fired by {@link DropdownMenu} plugin after setting up the Dropdown Menu's default options. These options are a
   * collection which user can select by setting an array of keys or an array of objects in {@link Options#dropdownMenu}
   * option.
   *
   * @event Hooks#afterDropdownMenuDefaultOptions
   * @param {Object[]} predefinedItems An array of objects containing information about the pre-defined Context Menu items.
   */
  'afterDropdownMenuDefaultOptions',

  /**
   * Fired by {@link DropdownMenu} plugin before setting up the Dropdown Menu's items but after filtering these options
   * by user (`dropdownMenu` option). This hook can by helpful to determine if user use specified menu item or to set
   * up one of the menu item to by always visible.
   *
   * @event Hooks#beforeDropdownMenuSetItems
   * @param {Object[]} menuItems An array of objects containing information about to generated Dropdown Menu items.
   */
  'beforeDropdownMenuSetItems',

  /**
   * Fired by {@link ContextMenu} plugin after hiding the Context Menu. This hook is fired when {@link Options#contextMenu}
   * option is enabled.
   *
   * @event Hooks#afterContextMenuHide
   * @param {Object} context The Context Menu plugin instance.
   */
  'afterContextMenuHide',

  /**
   * Fired by {@link ContextMenu} plugin before opening the Context Menu. This hook is fired when {@link Options#contextMenu}
   * option is enabled.
   *
   * @event Hooks#beforeContextMenuShow
   * @param {Object} context The Context Menu instance.
   */
  'beforeContextMenuShow',

  /**
   * Fired by {@link ContextMenu} plugin after opening the Context Menu. This hook is fired when {@link Options#contextMenu}
   * option is enabled.
   *
   * @event Hooks#afterContextMenuShow
   * @param {Object} context The Context Menu plugin instance.
   */
  'afterContextMenuShow',

  /**
   * Fired by {@link CopyPaste} plugin after reaching the copy limit while copying data. This hook is fired when
   * {@link Options#copyPaste} option is enabled.
   *
   * @event Hooks#afterCopyLimit
   * @param {Number} selectedRows Count of selected copyable rows.
   * @param {Number} selectedColumns Count of selected copyable columns.
   * @param {Number} copyRowsLimit Current copy rows limit.
   * @param {Number} copyColumnsLimit Current copy columns limit.
   */
  'afterCopyLimit',

  /**
   * Fired before created a new column.
   *
   * @event Hooks#beforeCreateCol
   * @param {Number} index Represents the visual index of first newly created column in the data source array.
   * @param {Number} amount Number of newly created columns in the data source array.
   * @param {String} [source] String that identifies source of hook call
<<<<<<< HEAD
   *                          ([list of all available sources]{@link https://docs.handsontable.com/tutorial-using-callbacks.html#page-source-definition}).
=======
   *                          ([list of all available sources]{@link http://docs.handsontable.com/tutorial-using-callbacks.html#page-source-definition}).
   * @returns {*} If `false` then creating columns is cancelled.
   * @example
   * ```js
   * // Return `false` to cancel column inserting.
   * new Handsontable(element, {
   *   beforeCreateCol: function(data, coords) {
   *     return false;
   *   }
   * });
   * ```
>>>>>>> 879e26e4
   */
  'beforeCreateCol',

  /**
   * Fired after created a new column.
   *
   * @event Hooks#afterCreateCol
   * @param {Number} index Represents the visual index of first newly created column in the data source.
   * @param {Number} amount Number of newly created columns in the data source.
   * @param {String} [source] String that identifies source of hook call
   *                          ([list of all available sources]{@link https://docs.handsontable.com/tutorial-using-callbacks.html#page-source-definition}).
   */
  'afterCreateCol',

  /**
   * Fired before created a new row.
   *
   * @event Hooks#beforeCreateRow
   * @param {Number} index Represents the visual index of first newly created row in the data source array.
   * @param {Number} amount Number of newly created rows in the data source array.
   * @param {String} [source] String that identifies source of hook call
   *                          ([list of all available sources]{@link https://docs.handsontable.com/tutorial-using-callbacks.html#page-source-definition}).
   */
  'beforeCreateRow',

  /**
   * Fired after created a new row.
   *
   * @event Hooks#afterCreateRow
   * @param {Number} index Represents the visual index of first newly created row in the data source array.
   * @param {Number} amount Number of newly created rows in the data source array.
   * @param {String} [source] String that identifies source of hook call
   *                          ([list of all available sources]{@link https://docs.handsontable.com/tutorial-using-callbacks.html#page-source-definition}).
   */
  'afterCreateRow',

  /**
   * Fired after the current cell is deselected.
   *
   * @event Hooks#afterDeselect
   */
  'afterDeselect',

  /**
   * Fired after destroying the Handsontable instance.
   *
   * @event Hooks#afterDestroy
   */
  'afterDestroy',

  /**
   * General hook which captures `keydown` events attached to the document body. These events are delegated to the
   * hooks system and consumed by Core and internal modules (e.g plugins, editors).
   *
   * @event Hooks#afterDocumentKeyDown
   * @param {Event} event A native `keydown` event object.
   */
  'afterDocumentKeyDown',

  /**
   * Fired inside the Walkontable's selection `draw` method. Can be used to add additional class names to cells, depending on the current selection.
   *
   * @event Hooks#afterDrawSelection
   * @param {Number} currentRow Row index of the currently processed cell.
   * @param {Number} currentColumn Column index of the currently cell.
   * @param {Number[]} cornersOfSelection Array of the current selection in a form of `[startRow, startColumn, endRow, endColumn]`.
   * @param {Number|undefined} layerLevel Number indicating which layer of selection is currently processed.
   * @since 0.38.1
   * @returns {String|undefined} Can return a `String`, which will act as an additional `className` to be added to the currently processed cell.
   */
  'afterDrawSelection',

  /**
   * Fired inside the Walkontable's `refreshSelections` method. Can be used to remove additional class names from all cells in the table.
   *
   * @event Hooks#beforeRemoveCellClassNames
   * @since 0.38.1
   * @returns {String[]|undefined} Can return an `Array` of `String`s. Each of these strings will act like class names to be removed from all the cells in the table.
   */
  'beforeRemoveCellClassNames',

  /**
   * Fired after getting the cell settings.
   *
   * @event Hooks#afterGetCellMeta
   * @param {Number} row Visual row index.
   * @param {Number} column Visual column index.
   * @param {Object} cellProperties Object containing the cell properties.
   */
  'afterGetCellMeta',

  /**
   * Fired after retrieving information about a column header and appending it to the table header.
   *
   * @event Hooks#afterGetColHeader
   * @param {Number} column Visual column index.
   * @param {HTMLTableCellElement} TH Header's TH element.
   */
  'afterGetColHeader',

  /**
   * Fired after retrieving information about a row header and appending it to the table header.
   *
   * @event Hooks#afterGetRowHeader
   * @param {Number} row Visual row index.
   * @param {HTMLTableCellElement} TH Header's TH element.
   */
  'afterGetRowHeader',

  /**
   * Fired after the Handsontable instance is initiated.
   *
   * @event Hooks#afterInit
   */
  'afterInit',

  /**
   * Fired after new data is loaded (by `loadData` or `updateSettings` method) into the data source array.
   *
   * @event Hooks#afterLoadData
   * @param {Boolean} initialLoad flag that determines whether the data has been loaded during the initialization.
   */
  'afterLoadData',

  /**
   * Fired after a scroll event, which is identified as a momentum scroll (e.g. on an iPad).
   *
   * @event Hooks#afterMomentumScroll
   */
  'afterMomentumScroll',

  /**
   * Fired after a `mousedown` event is triggered on the cell corner (the drag handle).
   *
   * @event Hooks#afterOnCellCornerMouseDown
   * @param {Event} event `mousedown` event object.
   */
  'afterOnCellCornerMouseDown',

  /**
   * Fired after a `dblclick` event is triggered on the cell corner (the drag handle).
   *
   * @event Hooks#afterOnCellCornerDblClick
   * @param {Event} event `dblclick` event object.
   */
  'afterOnCellCornerDblClick',

  /**
   * Fired after clicking on a cell or row/column header. In case the row/column header was clicked, the coordinate
   * indexes are negative.
   *
   * For example clicking on the row header of cell (0, 0) results with `afterOnCellMouseDown` called
   * with coordinates `{row: 0, col: -1}`.
   *
   * @event Hooks#afterOnCellMouseDown
   * @param {Event} event `mousedown` event object.
   * @param {CellCoords} coords Coordinates object containing the visual row and visual column indexes of the clicked cell.
   * @param {HTMLTableCellElement} TD Cell's TD (or TH) element.
   */
  'afterOnCellMouseDown',

  /**
   * Fired after clicking on a cell or row/column header. In case the row/column header was clicked, the coordinate
   * indexes are negative.
   *
   * For example clicking on the row header of cell (0, 0) results with `afterOnCellMouseUp` called
   * with coordinates `{row: 0, col: -1}`.
   *
   * @event Hooks#afterOnCellMouseUp
   * @param {Event} event `mouseup` event object.
   * @param {CellCoords} coords Coordinates object containing the visual row and visual column indexes of the clicked cell.
   * @param {HTMLTableCellElement} TD Cell's TD (or TH) element.
   */
  'afterOnCellMouseUp',

  /**
   * Fired after clicking right mouse button on a cell or row/column header.
   *
   * For example clicking on the row header of cell (0, 0) results with `afterOnCellContextMenu` called
   * with coordinates `{row: 0, col: -1}`.
   *
   * @event Hooks#afterOnCellContextMenu
   * @since 4.1.0
   * @param {Event} event `contextmenu` event object.
   * @param {CellCoords} coords Coordinates object containing the visual row and visual column indexes of the clicked cell.
   * @param {HTMLTableCellElement} TD Cell's TD (or TH) element.
   */
  'afterOnCellContextMenu',

  /**
   * Fired after hovering a cell or row/column header with the mouse cursor. In case the row/column header was
   * hovered, the index is negative.
   *
   * For example, hovering over the row header of cell (0, 0) results with `afterOnCellMouseOver` called
   * with coords `{row: 0, col: -1}`.
   *
   * @event Hooks#afterOnCellMouseOver
   * @param {Event} event `mouseover` event object.
   * @param {CellCoords} coords Hovered cell's visual coordinate object.
   * @param {HTMLTableCellElement} TD Cell's TD (or TH) element.
   */
  'afterOnCellMouseOver',

  /**
   * Fired after leaving a cell or row/column header with the mouse cursor.
   *
   * @event Hooks#afterOnCellMouseOut
   * @param {Event} event `mouseout` event object.
   * @param {CellCoords} coords Leaved cell's visual coordinate object.
   * @param {HTMLTableCellElement} TD Cell's TD (or TH) element.
   */
  'afterOnCellMouseOut',

  /**
   * Fired after one or more columns are removed.
   *
   * @event Hooks#afterRemoveCol
   * @param {Number} index Visual index of starter column.
   * @param {Number} amount An amount of removed columns.
   * @param {Number[]} physicalColumns An array of physical columns removed from the data source.
   * @param {String} [source] String that identifies source of hook call ([list of all available sources]{@link https://docs.handsontable.com/tutorial-using-callbacks.html#page-source-definition}).
   */
  'afterRemoveCol',

  /**
   * Fired after one or more rows are removed.
   *
   * @event Hooks#afterRemoveRow
   * @param {Number} index Visual index of starter row.
   * @param {Number} amount An amount of removed rows.
   * @param {Number[]} physicalRows An array of physical rows removed from the data source.
   * @param {String} [source] String that identifies source of hook call ([list of all available sources]{@link https://docs.handsontable.com/tutorial-using-callbacks.html#page-source-definition}).
   */
  'afterRemoveRow',

  /**
   * Fired after the Handsontable table is rendered.
   *
   * @event Hooks#afterRender
   * @param {Boolean} isForced Is `true` if rendering was triggered by a change of settings or data; or `false` if
   *                           rendering was triggered by scrolling or moving selection.
   */
  'afterRender',

  /**
   * Fired before starting rendering the cell.
   *
   * @event Hooks#beforeRenderer
   * @param {HTMLTableCellElement} TD Currently rendered cell's TD element.
   * @param {Number} row Visual row index.
   * @param {Number} column Visual column index.
   * @param {String|Number} prop Column property name or a column index, if datasource is an array of arrays.
   * @param {*} value Value of the rendered cell.
   * @param {Object} cellProperties Object containing the cell's properties.
   */
  'beforeRenderer',

  /**
   * Fired after finishing rendering the cell (after the renderer finishes).
   *
   * @event Hooks#afterRenderer
   * @param {HTMLTableCellElement} TD Currently rendered cell's TD element.
   * @param {Number} row Visual row index.
   * @param {Number} column Visual column index.
   * @param {String|Number} prop Column property name or a column index, if datasource is an array of arrays.
   * @param {*} value Value of the rendered cell.
   * @param {Object} cellProperties Object containing the cell's properties.
   */
  'afterRenderer',

  /**
   * Fired after the horizontal scroll event.
   *
   * @event Hooks#afterScrollHorizontally
   */
  'afterScrollHorizontally',

  /**
   * Fired after the vertical scroll event.
   *
   * @event Hooks#afterScrollVertically
   */
  'afterScrollVertically',

  /**
   * Fired after one or more cells are selected (e.g. during mouse move).
   *
   * @event Hooks#afterSelection
   * @param {Number} row Selection start visual row index.
   * @param {Number} column Selection start visual column index.
   * @param {Number} row2 Selection end visual row index.
   * @param {Number} column2 Selection end visual column index.
   * @param {Object} preventScrolling Object with `value` property where its value change will be observed.
   * @param {Number} selectionLayerLevel The number which indicates what selection layer is currently modified.
   * @example
   * ```js
   * new Handsontable(element, {
   *   afterSelection: (row, column, row2, column2, preventScrolling, selectionLayerLevel) => {
   *     // setting if prevent scrolling after selection
   *     preventScrolling.value = true;
   *   }
   * })
   * ```
   */
  'afterSelection',

  /**
   * Fired after one or more cells are selected.
   *
   * The `prop` and `prop2` arguments represent the source object property name instead of the column number.
   *
   * @event Hooks#afterSelectionByProp
   * @param {Number} row Selection start visual row index.
   * @param {String} prop Selection start data source object property name.
   * @param {Number} row2 Selection end visual row index.
   * @param {String} prop2 Selection end data source object property name.
   * @param {Object} preventScrolling Object with `value` property where its value change will be observed.
   * @param {Number} selectionLayerLevel The number which indicates what selection layer is currently modified.
   * @example
   * ```js
   * new Handsontable(element, {
   *   afterSelectionByProp: (row, column, row2, column2, preventScrolling, selectionLayerLevel) => {
   *     // setting if prevent scrolling after selection
   *     preventScrolling.value = true;
   *   }
   * })
   * ```
   */
  'afterSelectionByProp',

  /**
   * Fired after one or more cells are selected (e.g. on mouse up).
   *
   * @event Hooks#afterSelectionEnd
   * @param {Number} row Selection start visual row index.
   * @param {Number} column Selection start visual column index.
   * @param {Number} row2 Selection end visual row index.
   * @param {Number} column2 Selection end visual column index.
   * @param {Number} selectionLayerLevel The number which indicates what selection layer is currently modified.
   */
  'afterSelectionEnd',

  /**
   * Fired after one or more cells are selected (e.g. on mouse up).
   *
   * The `prop` and `prop2` arguments represent the source object property name instead of the column number.
   *
   * @event Hooks#afterSelectionEndByProp
   * @param {Number} row Selection start visual row index.
   * @param {String} prop Selection start data source object property index.
   * @param {Number} row2 Selection end visual row index.
   * @param {String} prop2 Selection end data source object property index.
   * @param {Number} selectionLayerLevel The number which indicates what selection layer is currently modified.
   */
  'afterSelectionEndByProp',

  /**
   * Fired after cell meta is changed.
   *
   * @event Hooks#afterSetCellMeta
   * @param {Number} row Visual row index.
   * @param {Number} column Visual column index.
   * @param {String} key The updated meta key.
   * @param {*} value The updated meta value.
   */
  'afterSetCellMeta',

  /**
   * Fired after cell meta is removed.
   *
   * @event Hooks#afterRemoveCellMeta
   * @param {Number} row Visual row index.
   * @param {Number} column Visual column index.
   * @param {String} key The removed meta key.
   * @param {*} value Value which was under removed key of cell meta.
   */
  'afterRemoveCellMeta',

  /**
   * Fired after cell data was changed.
   *
   * @event Hooks#afterSetDataAtCell
   * @param {Array} changes An array of changes in format `[[row, column, oldValue, value], ...]`.
   * @param {String} [source] String that identifies source of hook call
   *                          ([list of all available sources]{@link https://docs.handsontable.com/tutorial-using-callbacks.html#page-source-definition}).
   */
  'afterSetDataAtCell',

  /**
   * Fired after cell data was changed.
   *
   * @event Hooks#afterSetDataAtRowProp
   * @param {Array} changes An array of changes in format `[[row, prop, oldValue, value], ...]`.
   * @param {String} [source] String that identifies source of hook call
   *                          ([list of all available sources]{@link https://docs.handsontable.com/tutorial-using-callbacks.html#page-source-definition}).
   */
  'afterSetDataAtRowProp',

  /**
   * Fired after calling the `updateSettings` method.
   *
   * @event Hooks#afterUpdateSettings
   * @param {Object} newSettings New settings object.
   */
  'afterUpdateSettings',

  /**
   * @description
   * A plugin hook executed after validator function, only if validator function is defined.
   * Validation result is the first parameter. This can be used to determinate if validation passed successfully or not.
   *
   * __Returning false from the callback will mark the cell as invalid.__
   *
   * @event Hooks#afterValidate
   * @param {Boolean} isValid `true` if valid, `false` if not.
   * @param {*} value The value in question.
   * @param {Number} row Visual row index.
   * @param {String|Number} prop Property name / visual column index.
   * @param {String} [source] String that identifies source of hook call
   *                          ([list of all available sources]{@link https://docs.handsontable.com/tutorial-using-callbacks.html#page-source-definition}).
   */
  'afterValidate',

  /**
   * Fired before successful change of language (when proper language code was set)
   *
   * @event Hooks#beforeLanguageChange
   * @since 0.35.0
   * @param {String} languageCode New language code.
   */
  'beforeLanguageChange',

  /**
   * Fired after successful change of language (when proper language code was set).
   *
   * @event Hooks#afterLanguageChange
   * @since 0.35.0
   * @param {String} languageCode New language code.
   */
  'afterLanguageChange',

  /**
   * Fired by {@link Autofill} plugin before populating the data in the autofill feature. This hook is fired when
   * {@link Options#fillHandle} option is enabled.
   *
   * @event Hooks#beforeAutofill
   * @param {CellCoords} start Object containing information about first filled cell: `{row: 2, col: 0}`.
   * @param {CellCoords} end Object containing information about last filled cell: `{row: 4, col: 1}`.
   * @param {Array[]} data 2D array containing information about fill pattern: `[["1", "Ted"], ["1", "John"]]`.
   */
  'beforeAutofill',

  /**
   * Fired before aligning the cell contents.
   *
   * @event Hooks#beforeCellAlignment
   * @param {Object} stateBefore An object with class names defining the cell alignment.
   * @param {CellRange[]} range An array of CellRange coordinates where the alignment will be applied.
   * @param {String} type Type of the alignment - either `horizontal` or `vertical`.
   * @param {String} alignmentClass String defining the alignment class added to the cell.
   * Possible values:
   * * `htLeft`
   * * `htCenter`
   * * `htRight`
   * * `htJustify`
   * * `htTop`
   * * `htMiddle`
   * * `htBottom`
   */
  'beforeCellAlignment',

  /**
   * Fired before one or more cells is changed. Its main purpose is to alter changes silently after input and before
   * table rendering.
   *
   * @event Hooks#beforeChange
   * @param {Array[]} changes 2D array containing information about each of the edited cells.
   * @param {String} [source] String that identifies source of hook call
   *                          ([list of all available sources]{@link https://docs.handsontable.com/tutorial-using-callbacks.html#page-source-definition}).
   * @example
   * ```js
   * // To disregard a single change, set changes[i] to null or remove it from array using changes.splice(i, 1).
   * new Handsontable(element, {
   *   beforeChange: (changes, source) => {
   *     // [[row, prop, oldVal, newVal], ...]
   *     changes[0] = null;
   *   }
   * });
   * // To alter a single change, overwrite the desired value to changes[i][3].
   * new Handsontable(element, {
   *   beforeChange: (changes, source) => {
   *     // [[row, prop, oldVal, newVal], ...]
   *     changes[0][3] = 10;
   *   }
   * });
   * // To cancel all edit, return false from the callback or set array length to 0 (changes.length = 0).
   * new Handsontable(element, {
   *   beforeChange: (changes, source) => {
   *     // [[row, prop, oldVal, newVal], ...]
   *     return false;
   *   }
   * });
   * ```
   */
  'beforeChange',

  /**
   * Fired right before rendering the changes.
   *
   * @event Hooks#beforeChangeRender
   * @param {Array[]} changes Array in form of `[row, prop, oldValue, newValue]`.
   * @param {String} [source] String that identifies source of hook call
   *                          ([list of all available sources]{@link https://docs.handsontable.com/tutorial-using-callbacks.html#page-source-definition}).
   */
  'beforeChangeRender',

  /**
   * Fired before drawing the borders.
   *
   * @event Hooks#beforeDrawBorders
   * @param {Array} corners Array specifying the current selection borders.
   * @param {String} borderClassName Specifies the border class name.
   */
  'beforeDrawBorders',

  /**
   * Fired before getting cell settings.
   *
   * @event Hooks#beforeGetCellMeta
   * @param {Number} row Visual row index.
   * @param {Number} column Visual column index.
   * @param {Object} cellProperties Object containing the cell's properties.
   */
  'beforeGetCellMeta',

  /**
   * Fired before cell meta is removed.
   *
   * @event Hooks#beforeRemoveCellMeta
   * @param {Number} row Visual row index.
   * @param {Number} column Visual column index.
   * @param {String} key The removed meta key.
   * @param {*} value Value which is under removed key of cell meta.
   */
  'beforeRemoveCellMeta',

  /**
   * Fired before the Handsontable instance is initiated.
   *
   * @event Hooks#beforeInit
   */
  'beforeInit',

  /**
   * Fired before the Walkontable instance is initiated.
   *
   * @event Hooks#beforeInitWalkontable
   * @param {Object} walkontableConfig Walkontable configuration object.
   */
  'beforeInitWalkontable',

  /**
   * Fired before keydown event is handled. It can be used to overwrite default key bindings.
   *
   * __Note__: To prevent default behavior you need to call `event.stopImmediatePropagation()` in your `beforeKeyDown`
   * handler.
   *
   * @event Hooks#beforeKeyDown
   * @param {Event} event Original DOM event.
   */
  'beforeKeyDown',

  /**
   * Fired after the user clicked a cell, but before all the calculations related with it.
   *
   * @event Hooks#beforeOnCellMouseDown
   * @param {Event} event The `mousedown` event object.
   * @param {CellCoords} coords Cell coords object containing the visual coordinates of the clicked cell.
   * @param {HTMLTableCellElement} TD TD element.
   * @param {Object} controller An object with keys `row`, `column` and `cells` which contains boolean values. This
   *                            object allows or disallows changing the selection for the particular axies.
   */
  'beforeOnCellMouseDown',

  /**
   * Fired after the user clicked a cell.
   *
   * @event Hooks#beforeOnCellMouseUp
   * @param {Event} event The `mouseup` event object.
   * @param {CellCoords} coords Cell coords object containing the visual coordinates of the clicked cell.
   * @param {HTMLTableCellElement} TD TD element.
   * @param {Object} controller An object with keys `row`, `column` and `cells` which contains boolean values. This
   *                            object allows or disallows changing the selection for the particular axies.
   */
  'beforeOnCellMouseUp',

  /**
   * Fired after the user clicked a cell, but before all the calculations related with it.
   *
   * @event Hooks#beforeOnCellContextMenu
   * @since 4.1.0
   * @param {Event} event The `contextmenu` event object.
   * @param {CellCoords} coords Cell coords object containing the visual coordinates of the clicked cell.
   * @param {HTMLTableCellElement} TD TD element.
   */
  'beforeOnCellContextMenu',

  /**
   * Fired after the user moved cursor over a cell, but before all the calculations related with it.
   *
   * @event Hooks#beforeOnCellMouseOver
   * @param {Event} event The `mouseover` event object.
   * @param {CellCoords} coords CellCoords object containing the visual coordinates of the clicked cell.
   * @param {HTMLTableCellElement} TD TD element.
   * @param {Object} controller An object with keys `row`, `column` and `cells` which contains boolean values. This
   *                            object allows or disallows changing the selection for the particular axies.
   */
  'beforeOnCellMouseOver',

  /**
   * Fired after the user moved cursor out from a cell, but before all the calculations related with it.
   *
   * @event Hooks#beforeOnCellMouseOut
   * @param {Event} event The `mouseout` event object.
   * @param {CellCoords} coords CellCoords object containing the visual coordinates of the leaved cell.
   * @param {HTMLTableCellElement} TD TD element.
   */
  'beforeOnCellMouseOut',

  /**
   * Fired before one or more columns are about to be removed.
   *
   * @event Hooks#beforeRemoveCol
   * @param {Number} index Visual index of starter column.
   * @param {Number} amount Amount of columns to be removed.
   * @param {Number[]} physicalColumns An array of physical columns removed from the data source.
   * @param {String} [source] String that identifies source of hook call ([list of all available sources]{@link https://docs.handsontable.com/tutorial-using-callbacks.html#page-source-definition}).
   */
  'beforeRemoveCol',

  /**
   * Fired when one or more rows are about to be removed.
   *
   * @event Hooks#beforeRemoveRow
   * @param {Number} index Visual index of starter column.
   * @param {Number} amount Amount of columns to be removed.
   * @param {Number[]} physicalRows An array of physical rows removed from the data source.
   * @param {String} [source] String that identifies source of hook call ([list of all available sources]{@link https://docs.handsontable.com/tutorial-using-callbacks.html#page-source-definition}).
   */
  'beforeRemoveRow',

  /**
   * Fired before the Handsontable table is rendered.
   *
   * @event Hooks#beforeRender
   * @param {Boolean} isForced If `true` rendering was triggered by a change of settings or data; or `false` if
   *                           rendering was triggered by scrolling or moving selection.
   */
  'beforeRender',

  /**
   * Fired before setting range is started but not finished yet.
   *
   * @event Hooks#beforeSetRangeStartOnly
   * @param {CellCoords} coords CellCoords instance.
   */
  'beforeSetRangeStartOnly',

  /**
   * Fired before setting range is started.
   *
   * @event Hooks#beforeSetRangeStart
   * @param {CellCoords} coords CellCoords instance.
   */
  'beforeSetRangeStart',

  /**
   * Fired before setting range is ended.
   *
   * @event Hooks#beforeSetRangeEnd
   * @param {CellCoords} coords CellCoords instance.
   */
  'beforeSetRangeEnd',

  /**
   * Fired before the logic of handling a touch scroll, when user started scrolling on a touch-enabled device.
   *
   * @event Hooks#beforeTouchScroll
   */
  'beforeTouchScroll',

  /**
   * Fired before cell validation, only if validator function is defined. This can be used to manipulate the value
   * of changed cell before it is applied to the validator function.
   *
   * __Note:__ this will not affect values of changes. This will change value *ONLY* for validation
   *
   * @event Hooks#beforeValidate
   * @param {*} value Value of the cell.
   * @param {Number} row Visual row index.
   * @param {String|Number} prop Property name / column index.
   * @param {String} [source] String that identifies source of hook call
   *                          ([list of all available sources]{@link https://docs.handsontable.com/tutorial-using-callbacks.html#page-source-definition}).
   */
  'beforeValidate',

  /**
   * Fired before cell value is rendered into the DOM (through renderer function). This can be used to manipulate the
   * value which is passed to the renderer without modifying the renderer itself.
   *
   * @event Hooks#beforeValueRender
   * @param {*} value Cell value to render.
   * @param {Object} cellProperties An object containing the cell properties.
   */
  'beforeValueRender',

  /**
   * Fired after Handsontable instance is constructed (using `new` operator).
   *
   * @event Hooks#construct
   */
  'construct',

  /**
   * Fired after Handsontable instance is initiated but before table is rendered.
   *
   * @event Hooks#init
   */
  'init',

  /**
   * Fired when a column index is about to be modified by a callback function.
   *
   * @event Hooks#modifyCol
   * @param {Number} column Visual column index.
   */
  'modifyCol',

  /**
   * Fired when a column index is about to be de-modified by a callback function.
   *
   * @event Hooks#unmodifyCol
   * @param {Number} column Physical column index.
   */
  'unmodifyCol',

  /**
   * Fired when a physical row index is about to be de-modified by a callback function.
   *
   * @event Hooks#unmodifyRow
   * @param {Number} row Physical row index
   */
  'unmodifyRow',

  /**
   * Fired when a column header index is about to be modified by a callback function.
   *
   * @event Hooks#modifyColHeader
   * @param {Number} column Visual column header index.
   */
  'modifyColHeader',

  /**
   * Fired when a column width is about to be modified by a callback function.
   *
   * @event Hooks#modifyColWidth
   * @param {Number} width Current column width.
   * @param {Number} column Visual column index.
   */
  'modifyColWidth',

  /**
   * Fired when a row index is about to be modified by a callback function.
   *
   * @event Hooks#modifyRow
   * @param {Number} row Visual row index.
   */
  'modifyRow',

  /**
   * Fired when a row header index is about to be modified by a callback function.
   *
   * @event Hooks#modifyRowHeader
   * @param {Number} row Visual row header index.
   */
  'modifyRowHeader',

  /**
   * Fired when a row height is about to be modified by a callback function.
   *
   * @event Hooks#modifyRowHeight
   * @param {Number} height Row height.
   * @param {Number} row Visual row index.
   */
  'modifyRowHeight',

  /**
   * Fired when a data was retrieved or modified.
   *
   * @event Hooks#modifyData
   * @param {Number} row Row height.
   * @param {Number} column Column index.
   * @param {Object} valueHolder Object which contains original value which can be modified by overwriting `.value` property.
   * @param {String} ioMode String which indicates for what operation hook is fired (`get` or `set`).
   */
  'modifyData',

  /**
   * Fired when a data was retrieved or modified.
   *
   * @event Hooks#modifyRowData
   * @param {Number} row Physical row index.
   */
  'modifyRowData',

  /**
   * Used to modify the cell coordinates when using the `getCell` method.
   *
   * @event Hooks#modifyGetCellCoords
   * @since 0.36.0
   * @param {Number} row Visual row index.
   * @param {Number} column Visual column index.
   * @param {Boolean} topmost If set to `true`, it returns the TD element from the topmost overlay. For example,
   *                          if the wanted cell is in the range of fixed rows, it will return a TD element
   *                          from the `top` overlay.
   */
  'modifyGetCellCoords',

  /**
   * Fired by {@link PersistentState} plugin, after loading value, saved under given key, from browser local storage. This hook is fired when
   * {@link Options#persistentState} option is enabled.
   *
   * @event Hooks#persistentStateLoad
   * @param {String} key Key.
   * @param {Object} valuePlaceholder Object containing the loaded value under `valuePlaceholder.value` (if no value have been saved, `value` key will be undefined).
   */
  'persistentStateLoad',

  /**
   * Fired by {@link PersistentState} plugin after resetting data from local storage. If no key is given, all values associated with table will be cleared.
   * This hook is fired when {@link Options#persistentState} option is enabled.
   *
   * @event Hooks#persistentStateReset
   * @param {String} [key] Key.
   */
  'persistentStateReset',

  /**
   * Fired by {@link PersistentState} plugin, after saving value under given key in browser local storage. This hook is fired when
   * {@link Options#persistentState} option is enabled.
   *
   * @event Hooks#persistentStateSave
   * @param {String} key Key.
   * @param {Mixed} value Value to save.
   */
  'persistentStateSave',

  /**
   * Fired by {@link ColumnSorting} and {@link MultiColumnSorting} plugins before sorting the column. If you return `false` value inside callback for hook, then sorting
   * will be not applied by the Handsontable (useful for server-side sorting).
   *
   * This hook is fired when {@link Options#columnSorting} or {@link Options#multiColumnSorting} option is enabled.
   *
   * @event Hooks#beforeColumnSort
   * @param {Array} currentSortConfig Current sort configuration (for all sorted columns).
   * @param {Array} destinationSortConfigs Destination sort configuration (for all sorted columns).
   */
  'beforeColumnSort',

  /**
   * Fired by {@link ColumnSorting} and {@link MultiColumnSorting} plugins after sorting the column. This hook is fired when {@link Options#columnSorting}
   * or {@link Options#multiColumnSorting} option is enabled.
   *
   * @event Hooks#afterColumnSort
   * @param {Array} currentSortConfig Current sort configuration (for all sorted columns).
   * @param {Array} destinationSortConfigs Destination sort configuration (for all sorted columns).
   */
  'afterColumnSort',

  /**
   * Fired by {@link Autofill} plugin after setting range of autofill. This hook is fired when {@link Options#fillHandle}
   * option is enabled.
   *
   * @event Hooks#modifyAutofillRange
   * @param {Array} startArea Array of visual coordinates of the starting point for the drag-down operation (`[startRow, startColumn, endRow, endColumn]`).
   * @param {Array} entireArea Array of visual coordinates of the entire area of the drag-down operation (`[startRow, startColumn, endRow, endColumn]`).
   */
  'modifyAutofillRange',

  /**
   * Fired to allow modifying the copyable range with a callback function.
   *
   * @event Hooks#modifyCopyableRange
   * @param {Array[]} copyableRanges Array of objects defining copyable cells.
   */
  'modifyCopyableRange',

  /**
   * Fired by {@link CopyPaste} plugin before copying the values into clipboard and before clearing values of
   * the selected cells. This hook is fired when {@link Options#copyPaste} option is enabled.
   *
   * @event Hooks#beforeCut
   * @param {Array[]} data An array of arrays which contains data to cut.
   * @param {Object[]} coords An array of objects with ranges of the visual indexes (`startRow`, `startCol`, `endRow`, `endCol`)
   *                       which will be cut out.
   * @returns {*} If returns `false` then operation of the cutting out is canceled.
   * @example
   * ```js
   * // To disregard a single row, remove it from the array using data.splice(i, 1).
   * new Handsontable(element, {
   *   beforeCut: function(data, coords) {
   *     // data -> [[1, 2, 3], [4, 5, 6]]
   *     data.splice(0, 1);
   *     // data -> [[4, 5, 6]]
   *     // coords -> [{startRow: 0, startCol: 0, endRow: 1, endCol: 2}]
   *   }
   * });
   * // To cancel a cutting action, just return `false`.
   * new Handsontable(element, {
   *   beforeCut: function(data, coords) {
   *     return false;
   *   }
   * });
   * ```
   */
  'beforeCut',

  /**
   * Fired by {@link CopyPaste} plugin after data was cut out from the table. This hook is fired when
   * {@link Options#copyPaste} option is enabled.
   *
   * @event Hooks#afterCut
   * @param {Array[]} data An array of arrays which contains the cutted out data.
   * @param {Object[]} coords An array of objects with ranges of the visual indexes (`startRow`, `startCol`, `endRow`, `endCol`)
   *                       which was cut out.
   */
  'afterCut',

  /**
   * Fired before values are copied into clipboard.
   *
   * @event Hooks#beforeCopy
   * @param {Array[]} data An array of arrays which contains data to copied.
   * @param {Object[]} coords An array of objects with ranges of the visual indexes (`startRow`, `startCol`, `endRow`, `endCol`)
   *                         which will copied.
   * @returns {*} If returns `false` then copying is canceled.
   *
   * @example
   * ```js
   * // To disregard a single row, remove it from array using data.splice(i, 1).
   * ...
   * new Handsontable(document.getElementById('example'), {
   *   beforeCopy: (data, coords) => {
   *     // data -> [[1, 2, 3], [4, 5, 6]]
   *     data.splice(0, 1);
   *     // data -> [[4, 5, 6]]
   *     // coords -> [{startRow: 0, startCol: 0, endRow: 1, endCol: 2}]
   *   }
   * });
   * ...
   *
   * // To cancel copying, return false from the callback.
   * ...
   * new Handsontable(document.getElementById('example'), {
   *   beforeCopy: (data, coords) => {
   *     return false;
   *   }
   * });
   * ...
   * ```
   */
  'beforeCopy',

  /**
   * Fired by {@link CopyPaste} plugin after data are pasted into table. This hook is fired when {@link Options#copyPaste}
   * option is enabled.
   *
   * @event Hooks#afterCopy
   * @param {Array[]} data An array of arrays which contains the copied data.
   * @param {Object[]} coords An array of objects with ranges of the visual indexes (`startRow`, `startCol`, `endRow`, `endCol`)
   *                         which was copied.
   */
  'afterCopy',

  /**
   * Fired by {@link CopyPaste} plugin before values are pasted into table. This hook is fired when
   * {@link Options#copyPaste} option is enabled.
   *
   * @event Hooks#beforePaste
   * @param {Array[]} data An array of arrays which contains data to paste.
   * @param {Object[]} coords An array of objects with ranges of the visual indexes (`startRow`, `startCol`, `endRow`, `endCol`)
   *                       that correspond to the previously selected area.
   * @returns {*} If returns `false` then pasting is canceled.
   * @example
   * ```js
   * // To disregard a single row, remove it from array using data.splice(i, 1).
   * new Handsontable(example, {
   *   beforePaste: (data, coords) => {
   *     // data -> [[1, 2, 3], [4, 5, 6]]
   *     data.splice(0, 1);
   *     // data -> [[4, 5, 6]]
   *     // coords -> [{startRow: 0, startCol: 0, endRow: 1, endCol: 2}]
   *   }
   * });
   * // To cancel pasting, return false from the callback.
   * new Handsontable(example, {
   *   beforePaste: (data, coords) => {
   *     return false;
   *   }
   * });
   * ```
   */
  'beforePaste',

  /**
   * Fired by {@link CopyPaste} plugin after values are pasted into table. This hook is fired when
   * {@link Options#copyPaste} option is enabled.
   *
   * @event Hooks#afterPaste
   * @param {Array[]} data An array of arrays which contains the pasted data.
   * @param {Object[]} coords An array of objects with ranges of the visual indexes (`startRow`, `startCol`, `endRow`, `endCol`)
   *                       that correspond to the previously selected area.
   */
  'afterPaste',

  /**
   * Fired by {@link ManualColumnMove} plugin before change order of the visual indexes. This hook is fired when
   * {@link Options#manualColumnMove} option is enabled.
   *
   * @event Hooks#beforeColumnMove
   * @param {Number[]} columns Array of visual column indexes to be moved.
   * @param {Number} target Visual column index being a target for moved columns.
   */
  'beforeColumnMove',

  /**
   * Fired by {@link ManualColumnMove} plugin after changing order of the visual indexes. This hook is fired when
   * {@link Options#manualColumnMove} option is enabled.
   *
   * @event Hooks#afterColumnMove
   * @param {Number[]} columns Array of visual column indexes that were moved.
   * @param {Number} target Visual column index being a target for moved columns.
   */
  'afterColumnMove',

  /**
   * Fired by {@link ManualRowMove} plugin before changing the order of the visual indexes. This hook is fired when
   * {@link Options#manualRowMove} option is enabled.
   *
   * @event Hooks#beforeRowMove
   * @param {Array} movedRows Array of visual row indexes to be moved.
   * @param {Number} finalIndex Visual row index, being a start index for the moved rows. Points to where the elements will be placed after the moving action. To check visualization of final index please take a look at [documentation](/demo-moving.html#manualRowMove).
   * @param {Number|undefined} dropIndex Visual row index, being a drop index for the moved rows. Points to where we are going to drop the moved elements. To check visualization of drop index please take a look at [documentation](/demo-moving.html#manualRowMove). It's `undefined` when `dragRows` function wasn't called.
   * @param {Boolean} movePossible Indicates if it's possible to move rows to the desired position.
   */
  'beforeRowMove',

  /**
   * Fired by {@link ManualRowMove} plugin after changing the order of the visual indexes. This hook is fired when
   * {@link Options#manualRowMove} option is enabled.
   *
   * @event Hooks#afterRowMove
   * @param {Array} movedRows Array of visual row indexes to be moved.
   * @param {Number} finalIndex Visual row index, being a start index for the moved rows. Points to where the elements will be placed after the moving action. To check visualization of final index please take a look at [documentation](/demo-moving.html#manualRowMove).
   * @param {Number|undefined} dropIndex Visual row index, being a drop index for the moved rows. Points to where we are going to drop the moved elements. To check visualization of drop index please take a look at [documentation](/demo-moving.html#manualRowMove). It's `undefined` when `dragRows` function wasn't called.
   * @param {Boolean} movePossible Indicates if it was possible to move rows to the desired position.
   * @param {Boolean} orderChanged Indicates if order of rows was changed by move.
   */
  'afterRowMove',

  /**
   * Fired by {@link ManualColumnResize} plugin before rendering the table with modified column sizes. This hook is
   * fired when {@link Options#manualColumnResize} option is enabled.
   *
   * @event Hooks#beforeColumnResize
   * @param {Number} currentColumn Visual index of the resized column.
   * @param {Number} newSize Calculated new column width.
   * @param {Boolean} isDoubleClick Flag that determines whether there was a double-click.
   * @returns {Number} Returns a new column size or `undefined`, if column size should be calculated automatically.
   */
  'beforeColumnResize',

  /**
   * Fired by {@link ManualColumnResize} plugin after rendering the table with modified column sizes. This hook is
   * fired when {@link Options#manualColumnResize} option is enabled.
   *
   * @event Hooks#afterColumnResize
   * @param {Number} currentColumn Visual index of the resized column.
   * @param {Number} newSize Calculated new column width.
   * @param {Boolean} isDoubleClick Flag that determines whether there was a double-click.
   */
  'afterColumnResize',

  /**
   * Fired by {@link ManualRowResize} plugin before rendering the table with modified row sizes. This hook is
   * fired when {@link Options#manualRowResize} option is enabled.
   *
   * @event Hooks#beforeRowResize
   * @param {Number} currentRow Visual index of the resized row.
   * @param {Number} newSize Calculated new row height.
   * @param {Boolean} isDoubleClick Flag that determines whether there was a double-click.
   * @returns {Number} Returns the new row size or `undefined` if row size should be calculated automatically.
   */
  'beforeRowResize',

  /**
   * Fired by {@link ManualRowResize} plugin after rendering the table with modified row sizes. This hook is
   * fired when {@link Options#manualRowResize} option is enabled.
   *
   * @event Hooks#afterRowResize
   * @param {Number} currentRow Visual index of the resized row.
   * @param {Number} newSize Calculated new row height.
   * @param {Boolean} isDoubleClick Flag that determines whether there was a double-click.
   */
  'afterRowResize',

  /**
   * Fired after getting the column header renderers.
   *
   * @event Hooks#afterGetColumnHeaderRenderers
   * @param {Function[]} renderers An array of the column header renderers.
   */
  'afterGetColumnHeaderRenderers',

  /**
   * Fired after getting the row header renderers.
   *
   * @event Hooks#afterGetRowHeaderRenderers
   * @param {Function[]} renderers An array of the row header renderers.
   */
  'afterGetRowHeaderRenderers',

  /**
   * Fired before applying stretched column width to column.
   *
   * @event Hooks#beforeStretchingColumnWidth
   * @param {Number} stretchedWidth Calculated width.
   * @param {Number} column Visual column index.
   * @returns {Number} Returns new width which will be applied to the column element.
   */
  'beforeStretchingColumnWidth',

  /**
   * Fired by {@link Filters} plugin before applying [filtering]{@link https://docs.handsontable.com/pro/demo-filtering.html}. This hook is fired when
   * {@link Options#filters} option is enabled.
   *
   * @event Hooks#beforeFilter
   * @param {Object[]} conditionsStack An array of objects with added formulas.
   * ```js
   * // Example format of the conditionsStack argument:
   * [
   *   {
   *     column: 2,
   *     conditions: [
   *       {name: 'begins_with', args: [['S']]}
   *     ],
   *     operation: 'conjunction'
   *   },
   *   {
   *     column: 4,
   *     conditions: [
   *       {name: 'not_empty', args: []}
   *     ],
   *     operation: 'conjunction'
   *   },
   * ]
   * ```
   * @returns {Boolean} If hook returns `false` value then filtering won't be applied on the UI side (server-side filtering).
   */
  'beforeFilter',

  /**
   * Fired by {@link Filters} plugin after applying [filtering]{@link https://docs.handsontable.com/pro/demo-filtering.html}. This hook is fired when
   * {@link Options#filters} option is enabled.
   *
   * @event Hooks#afterFilter
   * @param {Object[]} conditionsStack An array of objects with added conditions.
   * ```js
   * // Example format of the conditionsStack argument:
   * [
   *   {
   *     column: 2,
   *     conditions: [
   *       {name: 'begins_with', args: [['S']]}
   *     ],
   *     operation: 'conjunction'
   *   },
   *   {
   *     column: 4,
   *     conditions: [
   *       {name: 'not_empty', args: []}
   *     ],
   *     operation: 'conjunction'
   *   },
   * ]
   * ```
   */
  'afterFilter',

  /**
   * Fired while retrieving the column header height.
   *
   * @event Hooks#modifyColumnHeaderHeight
   */
  'modifyColumnHeaderHeight',

  /**
   * Fired by {@link UndoRedo} plugin before the undo action. Contains information about the action that is being undone.
   * This hook is fired when {@link Options#undo} option is enabled.
   *
   * @event Hooks#beforeUndo
   * @param {Object} action The action object. Contains information about the action being undone. The `actionType`
   *                        property of the object specifies the type of the action in a String format. (e.g. `'remove_row'`).
   */
  'beforeUndo',

  /**
   * Fired by {@link UndoRedo} plugin after the undo action. Contains information about the action that is being undone.
   * This hook is fired when {@link Options#undo} option is enabled.
   *
   * @event Hooks#afterUndo
   * @param {Object} action The action object. Contains information about the action being undone. The `actionType`
   *                        property of the object specifies the type of the action in a String format. (e.g. `'remove_row'`).
   */
  'afterUndo',

  /**
   * Fired by {@link UndoRedo} plugin before the redo action. Contains information about the action that is being redone.
   * This hook is fired when {@link Options#undo} option is enabled.
   *
   * @event Hooks#beforeRedo
   * @param {Object} action The action object. Contains information about the action being redone. The `actionType`
   *                        property of the object specifies the type of the action in a String format (e.g. `'remove_row'`).
   */
  'beforeRedo',

  /**
   * Fired by {@link UndoRedo} plugin after the redo action. Contains information about the action that is being redone.
   * This hook is fired when {@link Options#undo} option is enabled.
   *
   * @event Hooks#afterRedo
   * @param {Object} action The action object. Contains information about the action being redone. The `actionType`
   *                        property of the object specifies the type of the action in a String format (e.g. `'remove_row'`).
   */
  'afterRedo',

  /**
   * Fired while retrieving the row header width.
   *
   * @event Hooks#modifyRowHeaderWidth
   * @param {Number} rowHeaderWidth Row header width.
   */
  'modifyRowHeaderWidth',

  /**
   * Fired from the `populateFromArray` method during the `autofill` process. Fired for each "autofilled" cell individually.
   *
   * @event Hooks#beforeAutofillInsidePopulate
   * @param {Object} index Object containing `row` and `col` properties, defining the number of rows/columns from the initial cell of the autofill.
   * @param {String} direction Declares the direction of the autofill. Possible values: `up`, `down`, `left`, `right`.
   * @param {Array[]} input Contains an array of rows with data being used in the autofill.
   * @param {Array} deltas The deltas array passed to the `populateFromArray` method.
   */
  'beforeAutofillInsidePopulate',

  /**
   * Fired when the start of the selection is being modified (e.g. moving the selection with the arrow keys).
   *
   * @event Hooks#modifyTransformStart
   * @param {CellCoords} delta Cell coords object declaring the delta of the new selection relative to the previous one.
   */
  'modifyTransformStart',

  /**
   * Fired when the end of the selection is being modified (e.g. moving the selection with the arrow keys).
   *
   * @event Hooks#modifyTransformEnd
   * @param {CellCoords} delta Cell coords object declaring the delta of the new selection relative to the previous one.
   */
  'modifyTransformEnd',

  /**
   * Fired after the start of the selection is being modified (e.g. moving the selection with the arrow keys).
   *
   * @event Hooks#afterModifyTransformStart
   * @param {CellCoords} coords Coords of the freshly selected cell.
   * @param {Number} rowTransformDir `-1` if trying to select a cell with a negative row index. `0` otherwise.
   * @param {Number} colTransformDir `-1` if trying to select a cell with a negative column index. `0` otherwise.
   */
  'afterModifyTransformStart',

  /**
   * Fired after the end of the selection is being modified (e.g. moving the selection with the arrow keys).
   *
   * @event Hooks#afterModifyTransformEnd
   * @param {CellCoords} coords Visual coords of the freshly selected cell.
   * @param {Number} rowTransformDir `-1` if trying to select a cell with a negative row index. `0` otherwise.
   * @param {Number} colTransformDir `-1` if trying to select a cell with a negative column index. `0` otherwise.
   */
  'afterModifyTransformEnd',

  /**
   * Fired inside the `viewportRowCalculatorOverride` method. Allows modifying the row calculator parameters.
   *
   * @event Hooks#afterViewportRowCalculatorOverride
   * @param {Object} calc The row calculator.
   */
  'afterViewportRowCalculatorOverride',

  /**
   * Fired inside the `viewportColumnCalculatorOverride` method. Allows modifying the row calculator parameters.
   *
   * @event Hooks#afterViewportColumnCalculatorOverride
   * @param {Object} calc The row calculator.
   */
  'afterViewportColumnCalculatorOverride',

  /**
   * Fired after initializing all the plugins.
   *
   * @event Hooks#afterPluginsInitialized
   */
  'afterPluginsInitialized',

  /**
   * Fired by {@link HiddenRows} plugin before marking the rows as hidden. Fired only if the {@link Options#hiddenRows} option is enabled.
   * Returning `false` in the callback will prevent the hiding action from completing.
   *
   * @event Hooks#beforeHideRows
   * @param {Array} currentHideConfig Current hide configuration - a list of hidden physical row indexes.
   * @param {Array} destinationHideConfig Destination hide configuration - a list of hidden physical row indexes.
   * @param {Boolean} actionPossible `true`, if provided row indexes are valid, `false` otherwise.
   * @returns {undefined|Boolean} If the callback returns `false`, the hiding action will not be completed.
   */
  'beforeHideRows',

  /**
   * Fired by {@link HiddenRows} plugin after marking the rows as hidden. Fired only if the {@link Options#hiddenRows} option is enabled.
   *
   * @event Hooks#afterHideRows
   * @param {Array} currentHideConfig Current hide configuration - a list of hidden physical row indexes.
   * @param {Array} destinationHideConfig Destination hide configuration - a list of hidden physical row indexes.
   * @param {Boolean} actionPossible `true`, if provided row indexes are valid, `false` otherwise.
   * @param {Boolean} stateChanged `true`, if the action affected any non-hidden rows, `false` otherwise.
   */
  'afterHideRows',

  /**
   * Fired by {@link HiddenRows} plugin before marking the rows as not hidden. Fired only if the {@link Options#hiddenRows} option is enabled.
   * Returning `false` in the callback will prevent the row revealing action from completing.
   *
   * @event Hooks#beforeUnhideRows
   * @param {Array} currentHideConfig Current hide configuration - a list of hidden physical row indexes.
   * @param {Array} destinationHideConfig Destination hide configuration - a list of hidden physical row indexes.
   * @param {Boolean} actionPossible `true`, if provided row indexes are valid, `false` otherwise.
   * @returns {undefined|Boolean} If the callback returns `false`, the revealing action will not be completed.
   */
  'beforeUnhideRows',

  /**
   * Fired by {@link HiddenRows} plugin after marking the rows as not hidden. Fired only if the {@link Options#hiddenRows} option is enabled.
   *
   * @event Hooks#afterUnhideRows
   * @param {Array} currentHideConfig Current hide configuration - a list of hidden physical row indexes.
   * @param {Array} destinationHideConfig Destination hide configuration - a list of hidden physical row indexes.
   * @param {Boolean} actionPossible `true`, if provided row indexes are valid, `false` otherwise.
   * @param {Boolean} stateChanged `true`, if the action affected any hidden rows, `false` otherwise.
   */
  'afterUnhideRows',

  /**
   * Fired by {@link HiddenColumns} plugin before marking the columns as hidden. Fired only if the {@link Options#hiddenColumns} option is enabled.
   * Returning `false` in the callback will prevent the hiding action from completing.
   *
   * @event Hooks#beforeHideColumns
   * @param {Array} currentHideConfig Current hide configuration - a list of hidden physical column indexes.
   * @param {Array} destinationHideConfig Destination hide configuration - a list of hidden physical column indexes.
   * @param {Boolean} actionPossible `true`, if the provided column indexes are valid, `false` otherwise.
   * @returns {undefined|Boolean} If the callback returns `false`, the hiding action will not be completed.
   */
  'beforeHideColumns',

  /**
   * Fired by {@link HiddenColumns} plugin after marking the columns as hidden. Fired only if the {@link Options#hiddenColumns} option is enabled.
   *
   * @event Hooks#afterHideColumns
   * @param {Array} currentHideConfig Current hide configuration - a list of hidden physical column indexes.
   * @param {Array} destinationHideConfig Destination hide configuration - a list of hidden physical column indexes.
   * @param {Boolean} actionPossible `true`, if the provided column indexes are valid, `false` otherwise.
   * @param {Boolean} stateChanged `true`, if the action affected any non-hidden columns, `false` otherwise.
   */
  'afterHideColumns',

  /**
   * Fired by {@link HiddenColumns} plugin before marking the columns as not hidden. Fired only if the {@link Options#hiddenColumns} option is enabled.
   * Returning `false` in the callback will prevent the column revealing action from completing.
   *
   * @event Hooks#beforeUnhideColumns
   * @param {Array} currentHideConfig Current hide configuration - a list of hidden physical column indexes.
   * @param {Array} destinationHideConfig Destination hide configuration - a list of hidden physical column indexes.
   * @param {Boolean} actionPossible `true`, if the provided column indexes are valid, `false` otherwise.
   * @returns {undefined|Boolean} If the callback returns `false`, the hiding action will not be completed.
   */
  'beforeUnhideColumns',

  /**
   * Fired by {@link HiddenColumns} plugin after marking the columns as not hidden. Fired only if the {@link Options#hiddenColumns} option is enabled.
   *
   * @event Hooks#afterUnhideColumns
   * @param {Array} currentHideConfig Current hide configuration - a list of hidden physical column indexes.
   * @param {Array} destinationHideConfig Destination hide configuration - a list of hidden physical column indexes.
   * @param {Boolean} actionPossible `true`, if the provided column indexes are valid, `false` otherwise.
   * @param {Boolean} stateChanged `true`, if the action affected any hidden columns, `false` otherwise.
   */
  'afterUnhideColumns',

  /**
   * Fired by {@link TrimRows} plugin before trimming rows. This hook is fired when {@link Options#trimRows} option is enabled.
   *
   * @event Hooks#beforeTrimRow
   * @param {Array} currentTrimConfig Current trim configuration - a list of trimmed physical row indexes.
   * @param {Array} destinationTrimConfig Destination trim configuration - a list of trimmed physical row indexes.
   * @param {Boolean} actionPossible `true`, if all of the row indexes are withing the bounds of the table, `false` otherwise.
   * @returns {undefined|Boolean} If the callback returns `false`, the trimming action will not be completed.
   */
  'beforeTrimRow',

  /**
   * Fired by {@link TrimRows} plugin after trimming rows. This hook is fired when {@link Options#trimRows} option is enabled.
   *
   * @event Hooks#afterTrimRow
   * @param {Array} currentTrimConfig Current trim configuration - a list of trimmed physical row indexes.
   * @param {Array} destinationTrimConfig Destination trim configuration - a list of trimmed physical row indexes.
   * @param {Boolean} actionPossible `true`, if all of the row indexes are withing the bounds of the table, `false` otherwise.
   * @param {Boolean} stateChanged `true`, if the action affected any non-trimmed rows, `false` otherwise.
   * @returns {undefined|Boolean} If the callback returns `false`, the trimming action will not be completed.
   */
  'afterTrimRow',

  /**
   * Fired by {@link TrimRows} plugin before untrimming rows. This hook is fired when {@link Options#trimRows} option is enabled.
   *
   * @event Hooks#beforeUntrimRow
   * @param {Array} currentTrimConfig Current trim configuration - a list of trimmed physical row indexes.
   * @param {Array} destinationTrimConfig Destination trim configuration - a list of trimmed physical row indexes.
   * @param {Boolean} actionPossible `true`, if all of the row indexes are withing the bounds of the table, `false` otherwise.
   * @returns {undefined|Boolean} If the callback returns `false`, the untrimming action will not be completed.
   */
  'beforeUntrimRow',

  /**
   * Fired by {@link TrimRows} plugin after untrimming rows. This hook is fired when {@link Options#trimRows} option is enabled.
   *
   * @event Hooks#afterUntrimRow
   * @param {Array} currentTrimConfig Current trim configuration - a list of trimmed physical row indexes.
   * @param {Array} destinationTrimConfig Destination trim configuration - a list of trimmed physical row indexes.
   * @param {Boolean} actionPossible `true`, if all of the row indexes are withing the bounds of the table, `false` otherwise.
   * @param {Boolean} stateChanged `true`, if the action affected any trimmed rows, `false` otherwise.
   * @returns {undefined|Boolean} If the callback returns `false`, the untrimming action will not be completed.
   */
  'afterUntrimRow',

  /**
   * Fired by {@link DropdownMenu} plugin before opening the dropdown menu. This hook is fired when {@link Options#dropdownMenu}
   * option is enabled.
   *
   * @event Hooks#beforeDropdownMenuShow
   * @param {DropdownMenu} dropdownMenu The DropdownMenu instance.
   */
  'beforeDropdownMenuShow',

  /**
   * Fired by {@link DropdownMenu} plugin after opening the Dropdown Menu. This hook is fired when {@link Options#dropdownMenu}
   * option is enabled.
   *
   * @event Hooks#afterDropdownMenuShow
   * @param {DropdownMenu} dropdownMenu The DropdownMenu instance.
   */
  'afterDropdownMenuShow',

  /**
   * Fired by {@link DropdownMenu} plugin after hiding the Dropdown Menu. This hook is fired when {@link Options#dropdownMenu}
   * option is enabled.
   *
   * @event Hooks#afterDropdownMenuHide
   * @param {DropdownMenu} instance The DropdownMenu instance.
   */
  'afterDropdownMenuHide',

  /**
   * Fired by {@link HiddenRows} plugin to check whether the provided row index is hidden. This hook is fired when
   * {@link Options#hiddenRows} option is enabled.
   *
   * @event Hooks#hiddenRow
   * @param {Number} row The visual row index in question.
   */
  'hiddenRow',

  /**
   * Fired by {@link HiddenColumns} plugin to check whether the provided column index is hidden. This hook is fired when
   * {@link Options#hiddenColumns} option is enabled.
   *
   * @event Hooks#hiddenColumn
   * @param {Number} column The visual column index in question.
   */
  'hiddenColumn',

  /**
   * Fired by {@link NestedRows} plugin before adding a children to the NestedRows structure. This hook is fired when
   * {@link Options#nestedRows} option is enabled.
   *
   * @event Hooks#beforeAddChild
   * @param {Object} parent The parent object.
   * @param {Object|undefined} element The element added as a child. If `undefined`, a blank child was added.
   * @param {Number|undefined} index The index within the parent where the new child was added. If `undefined`, the element was added as the last child.
   */
  'beforeAddChild',

  /**
   * Fired by {@link NestedRows} plugin after adding a children to the NestedRows structure. This hook is fired when
   * {@link Options#nestedRows} option is enabled.
   *
   * @event Hooks#afterAddChild
   * @param {Object} parent The parent object.
   * @param {Object|undefined} element The element added as a child. If `undefined`, a blank child was added.
   * @param {Number|undefined} index The index within the parent where the new child was added. If `undefined`, the element was added as the last child.
   */
  'afterAddChild',

  /**
   * Fired by {@link NestedRows} plugin before detaching a child from its parent. This hook is fired when
   * {@link Options#nestedRows} option is enabled.
   *
   * @event Hooks#beforeDetachChild
   * @param {Object} parent An object representing the parent from which the element is to be detached.
   * @param {Object} element The detached element.
   */
  'beforeDetachChild',

  /**
   * Fired by {@link NestedRows} plugin after detaching a child from its parent. This hook is fired when
   * {@link Options#nestedRows} option is enabled.
   *
   * @event Hooks#afterDetachChild
   * @param {Object} parent An object representing the parent from which the element was detached.
   * @param {Object} element The detached element.
   */
  'afterDetachChild',

  /**
   * Fired after the editor is opened and rendered.
   *
   * @event Hooks#afterBeginEditing
   * @param {Number} row Visual row index of the edited cell.
   * @param {Number} column Visual column index of the edited cell.
   */
  'afterBeginEditing',

  /**
   * Fired by {@link MergeCells} plugin before cell merging. This hook is fired when {@link Options#mergeCells}
   * option is enabled.
   *
   * @event Hooks#beforeMergeCells
   * @param {CellRange} cellRange Selection cell range.
   * @param {Boolean} [auto=false] `true` if called automatically by the plugin.
   */
  'beforeMergeCells',

  /**
   * Fired by {@link MergeCells} plugin after cell merging. This hook is fired when {@link Options#mergeCells}
   * option is enabled.
   *
   * @event Hooks#afterMergeCells
   * @param {CellRange} cellRange Selection cell range.
   * @param {Object} mergeParent The parent collection of the provided cell range.
   * @param {Boolean} [auto=false] `true` if called automatically by the plugin.
   */
  'afterMergeCells',

  /**
   * Fired by {@link MergeCells} plugin before unmerging the cells. This hook is fired when {@link Options#mergeCells}
   * option is enabled.
   *
   * @event Hooks#beforeUnmergeCells
   * @param {CellRange} cellRange Selection cell range.
   * @param {Boolean} [auto=false] `true` if called automatically by the plugin.
   */
  'beforeUnmergeCells',

  /**
   * Fired by {@link MergeCells} plugin after unmerging the cells. This hook is fired when {@link Options#mergeCells}
   * option is enabled.
   *
   * @event Hooks#afterUnmergeCells
   * @param {CellRange} cellRange Selection cell range.
   * @param {Boolean} [auto=false] `true` if called automatically by the plugin.
   */
  'afterUnmergeCells',

  /**
   * Fired after the table was switched into listening mode. This allows Handsontable to capture keyboard events and
   * respond in the right way.
   *
   * @event Hooks#afterListen
   */
  'afterListen',

  /**
   * Fired after the table was switched off from the listening mode. This makes the Handsontable inert for any
   * keyboard events.
   *
   * @event Hooks#afterUnlisten
   */
  'afterUnlisten',

  /**
   * Fired after the window was resized.
   *
   * @event Hooks#afterRefreshDimensions
   * @param {Object} previousDimensions Previous dimensions of the container.
   * @param {Object} currentDimensions Current dimensions of the container.
   * @param {Boolean} stateChanged `true`, if the container was re-render, `false` otherwise.
   */
  'afterRefreshDimensions',

  /**
   * Cancellable hook, called after resizing a window, but before redrawing a table.
   *
   * @event Hooks#beforeRefreshDimensions
   * @param {Object} previousDimensions Previous dimensions of the container.
   * @param {Object} currentDimensions Current dimensions of the container.
   * @param {Boolean} actionPossible `true`, if current and previous dimensions are different, `false` otherwise.
   * @returns {undefined|Boolean} If the callback returns `false`, the refresh action will not be completed.
   */
  'beforeRefreshDimensions',
];

class Hooks {
  static getSingleton() {
    return getGlobalSingleton();
  }

  /**
   *
   */
  constructor() {
    this.globalBucket = this.createEmptyBucket();
  }

  /**
   * Returns a new object with empty handlers related to every registered hook name.
   *
   * @returns {Object} The empty bucket object.
   *
   * @example
   * ```js
   * Handsontable.hooks.createEmptyBucket();
   * // Results:
   * {
   * ...
   * afterCreateCol: [],
   * afterCreateRow: [],
   * beforeInit: [],
   * ...
   * }
   * ```
   */
  createEmptyBucket() {
    const bucket = Object.create(null);

    // eslint-disable-next-line no-return-assign
    arrayEach(REGISTERED_HOOKS, hook => (bucket[hook] = []));

    return bucket;
  }

  /**
   * Get hook bucket based on the context of the object or if argument is `undefined`, get the global hook bucket.
   *
   * @param {Object} [context=null] A Handsontable instance.
   * @returns {Object} Returns a global or Handsontable instance bucket.
   */
  getBucket(context = null) {
    if (context) {
      if (!context.pluginHookBucket) {
        context.pluginHookBucket = this.createEmptyBucket();
      }

      return context.pluginHookBucket;
    }

    return this.globalBucket;
  }

  /**
   * Adds a listener (globally or locally) to a specified hook name.
   * If the `context` parameter is provided, the hook will be added only to the instance it references.
   * Otherwise, the callback will be used everytime the hook fires on any Handsontable instance.
   * You can provide an array of callback functions as the `callback` argument, this way they will all be fired
   * once the hook is triggered.
   *
   * @see Core#addHook
   * @param {String} key Hook name.
   * @param {Function|Array} callback Callback function or an array of functions.
   * @param {Object} [context=null] The context for the hook callback to be added - a Handsontable instance or leave empty.
   * @returns {Hooks} Instance of Hooks.
   *
   * @example
   * ```js
   * // single callback, added locally
   * Handsontable.hooks.add('beforeInit', myCallback, hotInstance);
   *
   * // single callback, added globally
   * Handsontable.hooks.add('beforeInit', myCallback);
   *
   * // multiple callbacks, added locally
   * Handsontable.hooks.add('beforeInit', [myCallback, anotherCallback], hotInstance);
   *
   * // multiple callbacks, added globally
   * Handsontable.hooks.add('beforeInit', [myCallback, anotherCallback]);
   * ```
   */
  add(key, callback, context = null) {
    if (Array.isArray(callback)) {
      arrayEach(callback, c => this.add(key, c, context));

    } else {
      const bucket = this.getBucket(context);

      if (typeof bucket[key] === 'undefined') {
        this.register(key);
        bucket[key] = [];
      }
      callback.skip = false;

      if (bucket[key].indexOf(callback) === -1) {
        // only add a hook if it has not already been added (adding the same hook twice is now silently ignored)
        let foundInitialHook = false;

        if (callback.initialHook) {
          arrayEach(bucket[key], (cb, i) => {
            if (cb.initialHook) {
              bucket[key][i] = callback;
              foundInitialHook = true;

              return false;
            }
          });
        }

        if (!foundInitialHook) {
          bucket[key].push(callback);
        }
      }
    }

    return this;
  }

  /**
   * Adds a listener to a specified hook. After the hook runs this listener will be automatically removed from the bucket.
   *
   * @see Core#addHookOnce
   * @param {String} key Hook/Event name.
   * @param {Function|Array} callback Callback function.
   * @param {Object} [context=null] A Handsontable instance.
   *
   * @example
   * ```js
   * Handsontable.hooks.once('beforeInit', myCallback, hotInstance);
   * ```
   */
  once(key, callback, context = null) {
    if (Array.isArray(callback)) {
      arrayEach(callback, c => this.once(key, c, context));

    } else {
      callback.runOnce = true;
      this.add(key, callback, context);
    }
  }

  /**
   * Removes a listener from a hook with a given name. If the `context` argument is provided, it removes a listener from a local hook assigned to the given Handsontable instance.
   *
   * @see Core#removeHook
   * @param {String} key Hook/Event name.
   * @param {Function} callback Callback function (needs the be the function that was previously added to the hook).
   * @param {Object} [context=null] Handsontable instance.
   * @return {Boolean} Returns `true` if hook was removed, `false` otherwise.
   *
   * @example
   * ```js
   * Handsontable.hooks.remove('beforeInit', myCallback);
   * ```
   */
  remove(key, callback, context = null) {
    const bucket = this.getBucket(context);

    if (typeof bucket[key] !== 'undefined') {
      if (bucket[key].indexOf(callback) >= 0) {
        callback.skip = true;

        return true;
      }
    }

    return false;
  }

  /**
   * Checks whether there are any registered listeners for the provided hook name.
   * If the `context` parameter is provided, it only checks for listeners assigned to the given Handsontable instance.
   *
   * @param {String} key Hook name.
   * @param {Object} [context=null] A Handsontable instance.
   * @returns {Boolean} `true` for success, `false` otherwise.
   */
  has(key, context = null) {
    const bucket = this.getBucket(context);

    return !!(bucket[key] !== void 0 && bucket[key].length);
  }

  /**
   * Runs all local and global callbacks assigned to the hook identified by the `key` parameter.
   * It returns either a return value from the last called callback or the first parameter (`p1`) passed to the `run` function.
   *
   * @see Core#runHooks
   * @param {Object} context Handsontable instance.
   * @param {String} key Hook/Event name.
   * @param {*} [p1] Parameter to be passed as an argument to the callback function.
   * @param {*} [p2] Parameter to be passed as an argument to the callback function.
   * @param {*} [p3] Parameter to be passed as an argument to the callback function.
   * @param {*} [p4] Parameter to be passed as an argument to the callback function.
   * @param {*} [p5] Parameter to be passed as an argument to the callback function.
   * @param {*} [p6] Parameter to be passed as an argument to the callback function.
   * @returns {*} Either a return value from the last called callback or `p1`.
   *
   * @example
   * ```js
   * Handsontable.hooks.run(hot, 'beforeInit');
   * ```
   */
  run(context, key, p1, p2, p3, p4, p5, p6) {
    {
      const globalHandlers = this.globalBucket[key];
      const length = globalHandlers ? globalHandlers.length : 0;
      let index = 0;

      if (length) {
        // Do not optimise this loop with arrayEach or arrow function! If you do You'll decrease perf because of GC.
        while (index < length) {
          if (!globalHandlers[index] || globalHandlers[index].skip) {
            index += 1;
            /* eslint-disable no-continue */
            continue;
          }
          // performance considerations - http://jsperf.com/call-vs-apply-for-a-plugin-architecture
          const res = globalHandlers[index].call(context, p1, p2, p3, p4, p5, p6);

          if (res !== void 0) {
            // eslint-disable-next-line no-param-reassign
            p1 = res;
          }
          if (globalHandlers[index] && globalHandlers[index].runOnce) {
            this.remove(key, globalHandlers[index]);
          }

          index += 1;
        }
      }
    }
    {
      const localHandlers = this.getBucket(context)[key];
      const length = localHandlers ? localHandlers.length : 0;
      let index = 0;

      if (length) {
        // Do not optimise this loop with arrayEach or arrow function! If you do You'll decrease perf because of GC.
        while (index < length) {
          if (!localHandlers[index] || localHandlers[index].skip) {
            index += 1;
            /* eslint-disable no-continue */
            continue;
          }
          // performance considerations - http://jsperf.com/call-vs-apply-for-a-plugin-architecture
          const res = localHandlers[index].call(context, p1, p2, p3, p4, p5, p6);

          if (res !== void 0) {
            // eslint-disable-next-line no-param-reassign
            p1 = res;
          }
          if (localHandlers[index] && localHandlers[index].runOnce) {
            this.remove(key, localHandlers[index], context);
          }

          index += 1;
        }
      }
    }

    return p1;
  }

  /**
   * Destroy all listeners connected to the context. If no context is provided, the global listeners will be destroyed.
   *
   * @param {Object} [context=null] A Handsontable instance.
   * @example
   * ```js
   * // destroy the global listeners
   * Handsontable.hooks.destroy();
   *
   * // destroy the local listeners
   * Handsontable.hooks.destroy(hotInstance);
   * ```
   */
  destroy(context = null) {
    // eslint-disable-next-line no-return-assign
    objectEach(this.getBucket(context), (value, key, bucket) => (bucket[key].length = 0));
  }

  /**
   * Registers a hook name (adds it to the list of the known hook names). Used by plugins.
   * It is not necessary to call register, but if you use it, your plugin hook will be used returned by
   * the `getRegistered` method. (which itself is used in the demo https://docs.handsontable.com/tutorial-callbacks.html).
   *
   * @param key {String} The hook name.
   *
   * @example
   * ```js
   * Handsontable.hooks.register('myHook');
   * ```
   */
  register(key) {
    if (!this.isRegistered(key)) {
      REGISTERED_HOOKS.push(key);
    }
  }

  /**
   * Deregisters a hook name (removes it from the list of known hook names).
   *
   * @param key {String} Hook name.
   *
   * @example
   * ```js
   * Handsontable.hooks.deregister('myHook');
   * ```
   */
  deregister(key) {
    if (this.isRegistered(key)) {
      REGISTERED_HOOKS.splice(REGISTERED_HOOKS.indexOf(key), 1);
    }
  }

  /**
   * Returns a boolean depending on if a hook by such name has been registered.
   *
   * @param key {String} Hook name.
   * @returns {Boolean} `true` for success, `false` otherwise.
   *
   * @example
   * ```js
   * Handsontable.hooks.isRegistered('beforeInit');
   *
   * // Results:
   * true
   * ```
   */
  isRegistered(key) {
    return REGISTERED_HOOKS.indexOf(key) >= 0;
  }

  /**
   * Returns an array of registered hooks.
   *
   * @returns {Array} An array of registered hooks.
   *
   * @example
   * ```js
   * Handsontable.hooks.getRegistered();
   *
   * // Results:
   * [
   * ...
   *   'beforeInit',
   *   'beforeRender',
   *   'beforeSetRangeEnd',
   *   'beforeDrawBorders',
   *   'beforeChange',
   * ...
   * ]
   * ```
   */
  getRegistered() {
    return REGISTERED_HOOKS;
  }
}

const globalSingleton = new Hooks();

function getGlobalSingleton() {
  return globalSingleton;
}

export default Hooks;<|MERGE_RESOLUTION|>--- conflicted
+++ resolved
@@ -172,9 +172,6 @@
    * @param {Number} index Represents the visual index of first newly created column in the data source array.
    * @param {Number} amount Number of newly created columns in the data source array.
    * @param {String} [source] String that identifies source of hook call
-<<<<<<< HEAD
-   *                          ([list of all available sources]{@link https://docs.handsontable.com/tutorial-using-callbacks.html#page-source-definition}).
-=======
    *                          ([list of all available sources]{@link http://docs.handsontable.com/tutorial-using-callbacks.html#page-source-definition}).
    * @returns {*} If `false` then creating columns is cancelled.
    * @example
@@ -186,7 +183,6 @@
    *   }
    * });
    * ```
->>>>>>> 879e26e4
    */
   'beforeCreateCol',
 
