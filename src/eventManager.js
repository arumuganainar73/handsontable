--- conflicted
+++ resolved
@@ -2,7 +2,6 @@
 import * as dom from './dom.js';
 
 
-<<<<<<< HEAD
 /**
  * @class EventManager
  */
@@ -12,72 +11,6 @@
    */
   constructor(context = null) {
     this.context = context || this;
-=======
-window.Handsontable = window.Handsontable || {};
-// used to debug memory leaks
-Handsontable.countEventManagerListeners = 0;
-// support for older versions of Handsontable
-Handsontable.eventManager = eventManager;
-
-function eventManager(instance) {
-  if (!instance) {
-    throw new Error ('instance not defined');
-  }
-
-  if (!instance.eventListeners) {
-    instance.eventListeners = [];
-  }
-
-  function extendEvent(event) {
-    var
-      componentName = 'HOT-TABLE',
-      isHotTableSpotted,
-      fromElement,
-      realTarget,
-      target,
-      len;
-
-    event.isTargetWebComponent = false;
-    event.realTarget = event.target;
-
-    if (!Handsontable.eventManager.isHotTableEnv) {
-      return event;
-    }
-    event = dom.polymerWrap(event);
-    len = event.path ? event.path.length : 0;
-
-    while (len --) {
-      if (event.path[len].nodeName === componentName) {
-        isHotTableSpotted = true;
-
-      } else if (isHotTableSpotted && event.path[len].shadowRoot) {
-        target = event.path[len];
-
-        break;
-      }
-      if (len === 0 && !target) {
-        target = event.path[len];
-      }
-    }
-    if (!target) {
-      target = event.target;
-    }
-    event.isTargetWebComponent = true;
-
-    if (dom.isWebComponentSupportedNatively()) {
-      event.realTarget = event.srcElement || event.toElement;
-
-    } else if (instance instanceof Handsontable.Core || instance instanceof Walkontable) {
-      // Polymer doesn't support `event.target` property properly we must emulate it ourselves
-      if (instance instanceof Handsontable.Core) {
-        fromElement = instance.view.wt.wtTable.TABLE;
-
-      } else if (instance instanceof Walkontable) {
-        // .wtHider
-        fromElement = instance.wtTable.TABLE.parentNode.parentNode;
-      }
-      realTarget = dom.closest(event.target, [componentName], fromElement);
->>>>>>> 7033213c
 
     if (!this.context.eventListeners) {
       this.context.eventListeners = [];
@@ -264,7 +197,7 @@
     return event;
   }
   event = dom.polymerWrap(event);
-  len = event.path.length;
+  len = event.path ? event.path.length : 0;
 
   while (len --) {
     if (event.path[len].nodeName === componentName) {
