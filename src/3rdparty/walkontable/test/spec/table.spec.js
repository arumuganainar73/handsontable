describe('WalkontableTable', () => {
  const debug = false;

  beforeEach(function() {
    this.$wrapper = $('<div></div>').css({ overflow: 'hidden' });
    this.$wrapper.width(100).height(201);
    this.$container = $('<div></div>');
    this.$table = $('<table></table>'); // create a table that is not attached to document
    this.$wrapper.append(this.$container);
    this.$container.append(this.$table);
    this.$wrapper.appendTo('body');
    createDataArray(100, 4);
  });

  afterEach(function() {
    if (!debug) {
      $('.wtHolder').remove();
    }

    this.$wrapper.remove();
    this.wotInstance.destroy();
  });

  it('should create as many rows as fits in height', () => {
    const wt = walkontable({
      data: getData,
      totalRows: getTotalRows,
      totalColumns: getTotalColumns
    });
    wt.draw();
    expect(spec().$table.find('tbody tr').length).toBe(9);
  });

  it('should create as many rows as in `totalRows` if it is smaller than `height`', function() {
    this.data.splice(5, this.data.length - 5);

    const wt = walkontable({
      data: getData,
      totalRows: getTotalRows,
      totalColumns: getTotalColumns
    });
    wt.draw();
    expect(spec().$table.find('tbody tr').length).toBe(5);
  });

  it('first row should have as many columns as in THEAD', () => {
    const wt = walkontable({
      data: getData,
      totalRows: getTotalRows,
      totalColumns: getTotalColumns,
      columnHeaders: [function(col, TH) {
        TH.innerHTML = col + 1;
      }]
    });
    wt.draw();
    expect(spec().$table.find('tbody tr:first td').length).toBe(spec().$table.find('thead th').length);
  });

  it('should put a blank cell in the corner if both rowHeaders and colHeaders are set', () => {
    const wt = walkontable({
      data: getData,
      totalRows: getTotalRows,
      totalColumns: getTotalColumns,
      columnHeaders: [
        function(col, TH) {
          if (col > -1) {
            TH.innerHTML = 'Column';
          }
        }
      ],
      rowHeaders: [
        function(row, TH) {
          if (row > -1) {
            TH.innerHTML = 'Row';
          }
        }
      ]
    });
    wt.draw();
    expect(spec().$table.find('thead tr:first th').length).toBe(wt.wtTable.getRenderedColumnsCount() + 1); // 4 columns in THEAD + 1 empty cell in the corner
    expect(spec().$table.find('thead tr:first th:eq(0)')[0].innerHTML.replace(/&nbsp;/, '')).toBe(''); // corner row is empty (or contains only &nbsp;)
    expect(spec().$table.find('thead tr:first th:eq(1)')[0].innerHTML).toBe('Column');
    expect(spec().$table.find('tbody tr:first th:eq(0)')[0].innerHTML).toBe('Row');
  });

  it('getCell should only return cells from rendered rows and columns', function() {
<<<<<<< HEAD
    createDataArray(20, 20);
    const wt = new Walkontable.Core({
      table: $table[0],
=======
    const wt = walkontable({
>>>>>>> bc7c5ca6
      data: getData,
      totalRows: getTotalRows,
      totalColumns: getTotalColumns
    });
    wt.draw();

    expect(wt.wtTable.getCell(new Walkontable.CellCoords(7, 0)) instanceof HTMLElement).toBe(true);
    expect(spec().$table.find('tr:eq(8) td:first-child').text()).toEqual(this.data[8][0].toString());
    expect(wt.wtTable.getCell(new Walkontable.CellCoords(20, 0))).toBe(-2); // exit code
    expect(wt.wtTable.getCell(new Walkontable.CellCoords(25, 0))).toBe(-2); // exit code
    expect(wt.wtTable.getCell(new Walkontable.CellCoords(7, 5))).toBe(-4); // exit code - after rendered column

    wt.scrollViewportHorizontally(6);
    wt.scrollViewportVertically(10);
    wt.draw();
    expect(wt.wtTable.getCell(new Walkontable.CellCoords(7, 0))).toBe(-3); // exit code - before rendered column
    expect(wt.wtTable.getCell(new Walkontable.CellCoords(7, 21))).toBe(-4); // exit code - after rendered column

    let results = [];
    for (let i = 0; i < 20; i++) {
      const result = wt.wtTable.getCell(new Walkontable.CellCoords(10, i));
      results.push(result instanceof HTMLElement ? HTMLElement : result);
    }
    expect(results).toEqual([-3, -3, -3, -3, -3, HTMLElement, HTMLElement, -4, -4, -4, -4, -4, -4, -4, -4, -4, -4, -4, -4, -4]);

    results = [];
    for (let i = 0; i < 20; i++) {
      const result = wt.wtTable.getCell(new Walkontable.CellCoords(i, 6));
      results.push(result instanceof HTMLElement ? HTMLElement : result);
    }
    expect(results).toEqual([-1, -1, HTMLElement, HTMLElement, HTMLElement, HTMLElement, HTMLElement, HTMLElement, HTMLElement, HTMLElement,
      HTMLElement, HTMLElement, -2, -2, -2, -2, -2, -2, -2, -2]);
  });

  it('getCoords should return coords of TD', () => {
    const wt = walkontable({
      data: getData,
      totalRows: getTotalRows,
      totalColumns: getTotalColumns
    });
    wt.draw();

    const $td2 = spec().$table.find('tbody tr:eq(1) td:eq(1)');
    expect(wt.wtTable.getCoords($td2[0])).toEqual(new Walkontable.CellCoords(1, 1));
  });

  it('getCoords should return coords of TD (with row header)', () => {

    spec().$wrapper.width(300);

    function plusOne(i) {
      return i + 1;
    }

    const wt = walkontable({
      data: getData,
      totalRows: getTotalRows,
      totalColumns: getTotalColumns,
      rowHeaders: [function(row, TH) {
        TH.innerHTML = plusOne(row);
      }]
    });
    wt.draw();

    const $td2 = spec().$table.find('tbody tr:eq(1) td:eq(1)');
    expect(wt.wtTable.getCoords($td2[0])).toEqual(new Walkontable.CellCoords(1, 1));
  });

  it('getCoords should return coords of TH', () => {

    spec().$wrapper.width(300);

    const wt = walkontable({
      data: getData,
      totalRows: getTotalRows,
      totalColumns: getTotalColumns,
      columnHeaders: [function(col, TH) {
        TH.innerHTML = col + 1;
      }]
    });
    wt.draw();

    const $th2 = spec().$table.find('thead tr:first th:eq(1)');
    expect(wt.wtTable.getCoords($th2[0])).toEqual(new Walkontable.CellCoords(-1, 1));
  });

  it('getCoords should return coords of TD (with fixedColumnsLeft)', () => {
    const wt = walkontable({
      data: getData,
      totalRows: getTotalRows,
      totalColumns: getTotalColumns,
      fixedColumnsLeft: 2,
      columnHeaders: [function(col, TH) {
        TH.innerHTML = col + 1;
      }]
    });
    wt.draw();

    const $cloneLeft = $('.ht_clone_left');
    const $td2 = $cloneLeft.find('tbody tr:eq(1) td:eq(1)');
    expect(wt.wtTable.getCoords($td2[0])).toEqual(new Walkontable.CellCoords(1, 1));
  });

  it('getStretchedColumnWidth should return valid column width when stretchH is set as \'all\'', () => {
    const wt = walkontable({
      data: getData,
      totalRows: getTotalRows,
      totalColumns: getTotalColumns,
      rowHeaders: [function(row, TH) {
        TH.innerHTML = row + 1;
      }],
      stretchH: 'all'
    });
    wt.draw();
    wt.wtViewport.columnsRenderCalculator.refreshStretching(502);

    expect(wt.wtTable.getStretchedColumnWidth(0, 50)).toBe(125);
    expect(wt.wtTable.getStretchedColumnWidth(1, 50)).toBe(125);
    expect(wt.wtTable.getStretchedColumnWidth(2, 50)).toBe(125);
    expect(wt.wtTable.getStretchedColumnWidth(3, 50)).toBe(127);
  });

  it('getStretchedColumnWidth should return valid column width when stretchH is set as \'last\'', () => {
    const wt = walkontable({
      data: getData,
      totalRows: getTotalRows,
      totalColumns: getTotalColumns,
      rowHeaders: [function(row, TH) {
        TH.innerHTML = row + 1;
      }],
      stretchH: 'last'
    });
    wt.draw();
    wt.wtViewport.columnsRenderCalculator.refreshStretching(502);

    expect(wt.wtTable.getStretchedColumnWidth(0, 50)).toBe(50);
    expect(wt.wtTable.getStretchedColumnWidth(1, 50)).toBe(50);
    expect(wt.wtTable.getStretchedColumnWidth(2, 50)).toBe(50);
    expect(wt.wtTable.getStretchedColumnWidth(3, 50)).toBe(352);
  });

  it('should use custom cell renderer if provided', () => {
    const wt = walkontable({
      data: getData,
      totalRows: getTotalRows,
      totalColumns: getTotalColumns,
      cellRenderer(row, column, TD) {
        const cellData = getData(row, column);

        if (cellData === void 0) {
          TD.innerHTML = '';
        } else {
          TD.innerHTML = cellData;
        }
        TD.className = '';
        TD.style.backgroundColor = 'yellow';
      }
    });
    wt.draw();
    expect(spec().$table.find('td:first')[0].style.backgroundColor).toBe('yellow');
  });

  it('should remove rows if they were removed in data source', function() {
    this.data.splice(8, this.data.length - 8); // second param is required by IE8

    const wt = walkontable({
      data: getData,
      totalRows: getTotalRows,
      totalColumns: getTotalColumns
    });
    wt.draw();
    expect(spec().$table.find('tbody tr').length).toBe(8);

    this.data.splice(7, this.data.length - 7); // second param is required by IE8
    wt.draw();
    expect(spec().$table.find('tbody tr').length).toBe(7);
  });

  it('should render as much columns as the container width allows, if width is null', () => {
    const wt = walkontable({
      data: getData,
      totalRows: getTotalRows,
      totalColumns: getTotalColumns,
      columnHeaders: [function(col, TH) {
        TH.innerHTML = col + 1;
      }]
    });
    wt.draw();
    expect(spec().$table.find('thead tr:first').children().length).toBe(2);
    expect(spec().$table.find('tbody tr:first').children().length).toBe(2);

    spec().$wrapper.width(200);
    wt.draw();
    expect(spec().$table.find('thead tr:first').children().length).toBe(4);
    expect(spec().$table.find('tbody tr:first').children().length).toBe(4);
  });

  it('should render as much columns as the container width allows, if width is null (with row header)', () => {
    const wt = walkontable({
      data: getData,
      totalRows: getTotalRows,
      totalColumns: getTotalColumns,
      rowHeaders: [function(row, TH) {
        TH.innerHTML = row + 1;
      }],
      columnHeaders: [function(col, TH) {
        TH.innerHTML = col + 1;
      }]
    });
    wt.draw();
    expect(spec().$table.find('thead tr:first').children().length).toBe(2);
    expect(spec().$table.find('tbody tr:first').children().length).toBe(2);

    spec().$wrapper.width(200);
    wt.draw();
    expect(spec().$table.find('thead tr:first').children().length).toBe(4);
    expect(spec().$table.find('tbody tr:first').children().length).toBe(4);
  });

  it('should use column width function to get column width', () => {

    spec().$wrapper.width(600);

    const wt = walkontable({
      data: getData,
      totalRows: getTotalRows,
      totalColumns: getTotalColumns,
      rowHeaders: [function(row, TH) {
        TH.innerHTML = row + 1;
      }],
      columnHeaders: [function(col, TH) {
        TH.innerHTML = col + 1;
      }],
      columnWidth(column) {
        return (column + 1) * 50;
      }
    });
    wt.draw();
    expect(spec().$table.find('tbody tr:first td:eq(0)').outerWidth()).toBe(50);
    expect(spec().$table.find('tbody tr:first td:eq(1)').outerWidth()).toBe(100);
    expect(spec().$table.find('tbody tr:first td:eq(2)').outerWidth()).toBe(150);
    expect(spec().$table.find('tbody tr:first td:eq(3)').outerWidth()).toBe(200);
  });

  it('should use column width array to get column width', () => {

    spec().$wrapper.width(600);

    const wt = walkontable({
      data: getData,
      totalRows: getTotalRows,
      totalColumns: getTotalColumns,
      rowHeaders: [function(row, TH) {
        TH.innerHTML = row + 1;
      }],
      columnHeaders: [function(col, TH) {
        TH.innerHTML = col + 1;
      }],
      columnWidth: [50, 100, 150, 201]
    });
    wt.draw();
    expect(spec().$table.find('tbody tr:first td:eq(0)').outerWidth()).toBe(50);
    expect(spec().$table.find('tbody tr:first td:eq(1)').outerWidth()).toBe(100);
    expect(spec().$table.find('tbody tr:first td:eq(2)').outerWidth()).toBe(150);
    expect(spec().$table.find('tbody tr:first td:eq(3)').outerWidth()).toBe(201);
  });

  it('should use column width integer to get column width', () => {

    spec().$wrapper.width(600);

    const wt = walkontable({
      data: getData,
      totalRows: getTotalRows,
      totalColumns: getTotalColumns,
      rowHeaders: [function(row, TH) {
        TH.innerHTML = row + 1;
      }],
      columnHeaders: [function(col, TH) {
        TH.innerHTML = col + 1;
      }],
      columnWidth: 100
    });
    wt.draw();
    expect(spec().$table.find('tbody tr:first td:eq(0)').outerWidth()).toBe(100);
    expect(spec().$table.find('tbody tr:first td:eq(1)').outerWidth()).toBe(100);
    expect(spec().$table.find('tbody tr:first td:eq(2)').outerWidth()).toBe(100);
    expect(spec().$table.find('tbody tr:first td:eq(3)').outerWidth()).toBe(100);
  });

  it('should use column width also when there are no rows', function() {
    this.data.length = 0;

    spec().$wrapper.width(600);

    const wt = walkontable({
      data: getData,
      totalRows: getTotalRows,
      totalColumns: 4,
      rowHeaders: [function(row, TH) {
        TH.innerHTML = row + 1;
      }],
      columnHeaders: [function(col, TH) {
        TH.innerHTML = col + 1;
      }],
      columnWidth: 100
    });
    wt.draw();
    // start from eq(1) because eq(0) is corner header
    expect(spec().$table.find('thead tr:first th:eq(1)').outerWidth()).toBe(100);
    expect(spec().$table.find('thead tr:first th:eq(2)').outerWidth()).toBe(100);
    expect(spec().$table.find('thead tr:first th:eq(3)').outerWidth()).toBe(100);
    expect(spec().$table.find('thead tr:first th:eq(4)').outerWidth()).toBe(100);
  });

  it('should render a cell that is outside of the viewport horizontally', () => {
    const wt = walkontable({
      data: getData,
      totalRows: getTotalRows,
      totalColumns: getTotalColumns
    });
    wt.draw();
    spec().$table.find('tbody td').html('');
    wt.draw();
    expect(spec().$table.find('tbody tr:first td').length).toBe(2);
  });

  it('should not render a cell when fastDraw == true', () => {
    let count = 0;
    const wt = walkontable({
      data: getData,
      totalRows: getTotalRows,
      totalColumns: getTotalColumns,
      cellRenderer(row, column, TD) {
        count += 1;
        return wt.wtSettings.defaults.cellRenderer(row, column, TD);
      }
    });
    wt.draw();
    const oldCount = count;
    wt.draw(true);
    expect(count).toBe(oldCount);
  });

  it('should not ignore fastDraw == true when grid was scrolled by amount of rows that doesn\'t exceed endRow', () => {
    let count = 0;
    const wt = walkontable({
      data: getData,
      totalRows: getTotalRows,
      totalColumns: getTotalColumns,
      cellRenderer(row, column, TD) {
        count += 1;
        return wt.wtSettings.defaults.cellRenderer(row, column, TD);
      },
      viewportRowCalculatorOverride(calc) {
        calc.endRow += 10;
      }
    });
    wt.draw();
    const oldCount = count;

    wt.scrollViewportVertically(8);
    wt.draw(true);
    expect(count).not.toBeGreaterThan(oldCount);
  });

  it('should ignore fastDraw == true when grid was scrolled by amount of rows that exceeds endRow', () => {
    let count = 0;
    const wt = walkontable({
      data: getData,
      totalRows: getTotalRows,
      totalColumns: getTotalColumns,
      cellRenderer(row, column, TD) {
        count += 1;
        return wt.wtSettings.defaults.cellRenderer(row, column, TD);
      },
      viewportRowCalculatorOverride(calc) {
        calc.endRow += 10;
      }
    });
    wt.draw();
    const oldCount = count;

    wt.scrollViewportVertically(10);
    wt.draw(true);
    expect(count).not.toBeGreaterThan(oldCount);

    wt.scrollViewportVertically(getTotalRows() - 1);
    wt.draw(true);
    expect(count).toBeGreaterThan(oldCount);
  });

  it('should not ignore fastDraw == true when grid was scrolled by amount of columns that doesn\'t exceed endColumn', () => {
    createDataArray(50, 50);
    let count = 0;
    const wt = walkontable({
      data: getData,
      totalRows: getTotalRows,
      totalColumns: getTotalColumns,
      cellRenderer(row, column, TD) {
        count += 1;
        return wt.wtSettings.defaults.cellRenderer(row, column, TD);
      },
      viewportColumnCalculatorOverride(calc) {
        calc.endColumn += 10;
      }
    });
    wt.draw();
    const oldCount = count;

    wt.scrollViewportHorizontally(8);
    wt.draw(true);

    expect(count).not.toBeGreaterThan(oldCount);
  });

  it('should ignore fastDraw == true when grid was scrolled by amount of columns that exceeds endColumn', () => {
    createDataArray(50, 50);
    let count = 0;
    const wt = walkontable({
      data: getData,
      totalRows: getTotalRows,
      totalColumns: getTotalColumns,
      cellRenderer(row, column, TD) {
        count += 1;

        return wt.wtSettings.defaults.cellRenderer(row, column, TD);
      },
      viewportColumnCalculatorOverride(calc) {
        calc.endColumn += 10;
      }
    });
    wt.draw();
    const oldCount = count;

    wt.scrollViewportHorizontally(10);
    wt.draw(true);
    expect(count).not.toBeGreaterThan(oldCount);

    wt.scrollViewportHorizontally(11);
    wt.draw(true);
    expect(count).toBeGreaterThan(oldCount);
  });

  describe('cell header border', () => {
    it('should be correct visible in fixedColumns and without row header', () => {
      createDataArray(50, 50);
      spec().$wrapper.width(500).height(400);

      const wt = walkontable({
        data: getData,
        totalRows: getTotalRows,
        totalColumns: getTotalColumns,
        columnWidth: 70,
        fixedColumnsLeft: 2,
        columnHeaders: [function() {}]
      });
      wt.draw();

      expect($('.ht_clone_top_left_corner thead tr th').eq(0).css('border-left-width')).toBe('1px');
      expect($('.ht_clone_top_left_corner thead tr th').eq(0).css('border-right-width')).toBe('1px');
      expect($('.ht_clone_top_left_corner thead tr th').eq(1).css('border-left-width')).toBe('0px');
      expect($('.ht_clone_top_left_corner thead tr th').eq(1).css('border-right-width')).toBe('1px');
    });
  });

  describe('isLastRowFullyVisible', () => {
    it('should be false because it is only partially visible', () => {
      createDataArray(8, 4);

      spec().$wrapper.width(185).height(175);

      const wt = walkontable({
        data: getData,
        totalRows: getTotalRows,
        totalColumns: getTotalColumns
      });
      wt.draw();

      expect(wt.wtTable.isLastRowFullyVisible()).toBe(false);
    });

    it('should be true because it is fully visible', () => {
      createDataArray(8, 4);

      spec().$wrapper.width(185).height(185);

      const wt = walkontable({
        data: getData,
        totalRows: getTotalRows,
        totalColumns: getTotalColumns
      });
      wt.draw();
      wt.scrollViewportVertically(7);
      wt.draw();

      expect(wt.wtTable.isLastRowFullyVisible()).toBe(true);
    });
  });

  describe('isLastColumnFullyVisible', () => {
    it('should be false because it is only partially visible', () => {
      createDataArray(18, 4);

      spec().$wrapper.width(209).height(185);

      const wt = walkontable({
        data: getData,
        totalRows: getTotalRows,
        totalColumns: getTotalColumns
      });
      wt.draw();

      expect(wt.wtTable.isLastColumnFullyVisible()).toBe(false);
    });

    it('should be true because it is fully visible', () => {
      createDataArray(18, 4);

      spec().$wrapper.width(180).height(185);

      const wt = walkontable({
        data: getData,
        totalRows: getTotalRows,
        totalColumns: getTotalColumns
      });

      wt.draw();
      wt.scrollViewportHorizontally(3);
      wt.draw();

      expect(wt.wtTable.isLastColumnFullyVisible()).toBe(true);
    });
  });

  describe('getFirstVisibleRow', () => {
    it('should return source index only for fully visible row (the first row is fully visible)', () => {
      createDataArray(18, 18);

      $wrapper.width(185).height(175);

      const wt = new Walkontable.Core({
        table: $table[0],
        data: getData,
        totalRows: getTotalRows,
        totalColumns: getTotalColumns
      });
      wt.draw();

      expect(wt.wtTable.getFirstVisibleRow()).toBe(0);
    });

    it('should return source index only for fully visible row (the first row is partially visible)', () => {
      createDataArray(18, 18);

      $wrapper.width(185).height(185);

      const wt = new Walkontable.Core({
        table: $table[0],
        data: getData,
        totalRows: getTotalRows,
        totalColumns: getTotalColumns
      });
      wt.draw();
      wt.scrollViewportVertically(10);
      wt.draw();

      expect(wt.wtTable.getFirstVisibleRow()).toBe(4);
    });
  });

  describe('getLastVisibleRow', () => {
    it('should return source index only for fully visible row (the last row is partially visible)', () => {
      createDataArray(8, 4);

      $wrapper.width(185).height(175);

      const wt = new Walkontable.Core({
        table: $table[0],
        data: getData,
        totalRows: getTotalRows,
        totalColumns: getTotalColumns
      });
      wt.draw();

      expect(wt.wtTable.getLastVisibleRow()).toBe(5);
    });

    it('should return source index only for fully visible row (the last row is fully visible)', () => {
      createDataArray(8, 4);

      $wrapper.width(185).height(185);

      const wt = new Walkontable.Core({
        table: $table[0],
        data: getData,
        totalRows: getTotalRows,
        totalColumns: getTotalColumns
      });
      wt.draw();
      wt.scrollViewportVertically(7);
      wt.draw();

      expect(wt.wtTable.getLastVisibleRow()).toBe(7);
    });
  });

  describe('getFirstVisibleColumn', () => {
    it('should return source index only for fully visible column (the first column is fully visible)', () => {
      createDataArray(18, 18);

      $wrapper.width(209).height(185);

      const wt = new Walkontable.Core({
        table: $table[0],
        data: getData,
        totalRows: getTotalRows,
        totalColumns: getTotalColumns
      });
      wt.draw();

      expect(wt.wtTable.getFirstVisibleColumn()).toBe(0);
    });

    it('should return source index only for fully visible column (the first column is partially visible)', () => {
      createDataArray(18, 18);

      $wrapper.width(209).height(185);

      const wt = new Walkontable.Core({
        table: $table[0],
        data: getData,
        totalRows: getTotalRows,
        totalColumns: getTotalColumns
      });
      wt.draw();
      wt.scrollViewportHorizontally(7);
      wt.draw();

      expect(wt.wtTable.getFirstVisibleColumn()).toBe(5);
    });
  });

  describe('getLastVisibleColumn', () => {
    it('should return source index only for fully visible column (the last column is partially visible)', () => {
      createDataArray(18, 18);

      $wrapper.width(209).height(185);

      const wt = new Walkontable.Core({
        table: $table[0],
        data: getData,
        totalRows: getTotalRows,
        totalColumns: getTotalColumns
      });
      wt.draw();

      expect(wt.wtTable.getLastVisibleColumn()).toBe(2);
    });

    it('should return source index only for fully visible column (the last column is fully visible)', () => {
      createDataArray(18, 18);

      $wrapper.width(209).height(185);

      const wt = new Walkontable.Core({
        table: $table[0],
        data: getData,
        totalRows: getTotalRows,
        totalColumns: getTotalColumns
      });
      wt.draw();
      wt.scrollViewportHorizontally(7);
      wt.draw();

      expect(wt.wtTable.getLastVisibleColumn()).toBe(7);
    });
  });

  describe('getFirstRenderedRow', () => {
    it('should return source index even for partially visible row (the first row is fully visible)', () => {
      createDataArray(18, 18);

      $wrapper.width(185).height(175);

      const wt = new Walkontable.Core({
        table: $table[0],
        data: getData,
        totalRows: getTotalRows,
        totalColumns: getTotalColumns
      });
      wt.draw();

      expect(wt.wtTable.getFirstRenderedRow()).toBe(0);
    });

    it('should return source index even for partially visible row (the first row is partially visible)', () => {
      createDataArray(18, 18);

      $wrapper.width(185).height(185);

      const wt = new Walkontable.Core({
        table: $table[0],
        data: getData,
        totalRows: getTotalRows,
        totalColumns: getTotalColumns
      });
      wt.draw();
      wt.scrollViewportVertically(10);
      wt.draw();

      expect(wt.wtTable.getFirstRenderedRow()).toBe(3);
    });
  });

  describe('getLastRenderedRow', () => {
    it('should return source index even for partially visible row (the first row is fully visible)', () => {
      createDataArray(18, 18);

      $wrapper.width(185).height(175);

      const wt = new Walkontable.Core({
        table: $table[0],
        data: getData,
        totalRows: getTotalRows,
        totalColumns: getTotalColumns
      });
      wt.draw();

      expect(wt.wtTable.getFirstRenderedRow()).toBe(0);
    });

    it('should return source index even for partially visible row (the first row is partially visible)', () => {
      createDataArray(18, 18);

      $wrapper.width(185).height(185);

      const wt = new Walkontable.Core({
        table: $table[0],
        data: getData,
        totalRows: getTotalRows,
        totalColumns: getTotalColumns
      });
      wt.draw();
      wt.scrollViewportVertically(10);
      wt.draw();

      expect(wt.wtTable.getFirstRenderedRow()).toBe(3);
    });
  });

  describe('getFirstRenderedColumn', () => {
    it('should return source index even for partially visible column (the first column is fully visible)', () => {
      createDataArray(18, 18);

      $wrapper.width(209).height(185);

      const wt = new Walkontable.Core({
        table: $table[0],
        data: getData,
        totalRows: getTotalRows,
        totalColumns: getTotalColumns
      });
      wt.draw();

      expect(wt.wtTable.getFirstRenderedColumn()).toBe(0);
    });

    it('should return source index even for partially visible column (the first column is partially visible)', () => {
      createDataArray(18, 18);

      $wrapper.width(209).height(185);

      const wt = new Walkontable.Core({
        table: $table[0],
        data: getData,
        totalRows: getTotalRows,
        totalColumns: getTotalColumns
      });
      wt.draw();
      wt.scrollViewportHorizontally(7);
      wt.draw();

      expect(wt.wtTable.getFirstRenderedColumn()).toBe(4);
    });
  });

  describe('getLastRenderedColumn', () => {
    it('should return source index even for partially visible column (the first column is fully visible)', () => {
      createDataArray(18, 18);

      $wrapper.width(209).height(185);

      const wt = new Walkontable.Core({
        table: $table[0],
        data: getData,
        totalRows: getTotalRows,
        totalColumns: getTotalColumns
      });
      wt.draw();

      expect(wt.wtTable.getLastRenderedColumn()).toBe(4);
    });

    it('should return source index even for partially visible column (the first column is partially visible)', () => {
      createDataArray(18, 18);

      $wrapper.width(209).height(185);

      const wt = new Walkontable.Core({
        table: $table[0],
        data: getData,
        totalRows: getTotalRows,
        totalColumns: getTotalColumns
      });
      wt.draw();
      wt.scrollViewportHorizontally(7);
      wt.draw();

      expect(wt.wtTable.getLastRenderedColumn()).toBe(7);
    });
  });

  describe('getVisibleRowsCount', () => {
    it('should return rows count only for fully visible rows', () => {
      createDataArray(18, 18);

      $wrapper.width(209).height(185);

      const wt = new Walkontable.Core({
        table: $table[0],
        data: getData,
        totalRows: getTotalRows,
        totalColumns: getTotalColumns
      });
      wt.draw();

      expect(wt.wtTable.getVisibleRowsCount()).toBe(7);

      wt.scrollViewportVertically(10);
      wt.draw();

      expect(wt.wtTable.getVisibleRowsCount()).toBe(7);

      // Scroll the table in that way that the first and last row i partially visible
      wt.wtOverlays.topOverlay.setScrollPosition(20);
      wt.draw();

      expect(wt.wtTable.getVisibleRowsCount()).toBe(7);
    });
  });

  describe('getVisibleColumnsCount', () => {
    it('should return columns count only for fully visible columns', () => {
      createDataArray(18, 18);

      $wrapper.width(209).height(185);

      const wt = new Walkontable.Core({
        table: $table[0],
        data: getData,
        totalRows: getTotalRows,
        totalColumns: getTotalColumns
      });
      wt.draw();

      expect(wt.wtTable.getVisibleColumnsCount()).toBe(3);

      wt.scrollViewportHorizontally(10);
      wt.draw();

      expect(wt.wtTable.getVisibleColumnsCount()).toBe(3);

      // Scroll the table in that way that the first and last row i partially visible
      wt.wtOverlays.leftOverlay.setScrollPosition(20);
      wt.draw();

      expect(wt.wtTable.getVisibleColumnsCount()).toBe(3);
    });
  });

  describe('getRenderedRowsCount', () => {
    it('should return rows count only for fully visible rows', () => {
      createDataArray(18, 18);

      $wrapper.width(209).height(185);

      const wt = new Walkontable.Core({
        table: $table[0],
        data: getData,
        totalRows: getTotalRows,
        totalColumns: getTotalColumns
      });
      wt.draw();

      expect(wt.wtTable.getRenderedRowsCount()).toBe(9);

      wt.scrollViewportVertically(10);
      wt.draw();

      expect(wt.wtTable.getRenderedRowsCount()).toBe(9);

      // Scroll the table in that way that the first and last row i partially visible
      wt.wtOverlays.topOverlay.setScrollPosition(20);
      wt.draw();

      expect(wt.wtTable.getRenderedRowsCount()).toBe(9);
    });
  });

  describe('getRenderedColumnsCount', () => {
    it('should return columns count only for fully visible columns', () => {
      createDataArray(18, 18);

      $wrapper.width(209).height(185);

      const wt = new Walkontable.Core({
        table: $table[0],
        data: getData,
        totalRows: getTotalRows,
        totalColumns: getTotalColumns
      });
      wt.draw();

      expect(wt.wtTable.getRenderedColumnsCount()).toBe(5);

      wt.scrollViewportHorizontally(10);
      wt.draw();

      expect(wt.wtTable.getRenderedColumnsCount()).toBe(4);

      // Scroll the table in that way that the first and last row i partially visible
      wt.wtOverlays.leftOverlay.setScrollPosition(20);
      wt.draw();

      expect(wt.wtTable.getRenderedColumnsCount()).toBe(5);
    });
  });
});<|MERGE_RESOLUTION|>--- conflicted
+++ resolved
@@ -84,13 +84,8 @@
   });
 
   it('getCell should only return cells from rendered rows and columns', function() {
-<<<<<<< HEAD
     createDataArray(20, 20);
-    const wt = new Walkontable.Core({
-      table: $table[0],
-=======
-    const wt = walkontable({
->>>>>>> bc7c5ca6
+    const wt = walkontable({
       data: getData,
       totalRows: getTotalRows,
       totalColumns: getTotalColumns
@@ -138,7 +133,6 @@
   });
 
   it('getCoords should return coords of TD (with row header)', () => {
-
     spec().$wrapper.width(300);
 
     function plusOne(i) {
@@ -160,7 +154,6 @@
   });
 
   it('getCoords should return coords of TH', () => {
-
     spec().$wrapper.width(300);
 
     const wt = walkontable({
@@ -311,7 +304,6 @@
   });
 
   it('should use column width function to get column width', () => {
-
     spec().$wrapper.width(600);
 
     const wt = walkontable({
@@ -336,7 +328,6 @@
   });
 
   it('should use column width array to get column width', () => {
-
     spec().$wrapper.width(600);
 
     const wt = walkontable({
@@ -359,7 +350,6 @@
   });
 
   it('should use column width integer to get column width', () => {
-
     spec().$wrapper.width(600);
 
     const wt = walkontable({
@@ -415,6 +405,7 @@
     wt.draw();
     spec().$table.find('tbody td').html('');
     wt.draw();
+
     expect(spec().$table.find('tbody tr:first td').length).toBe(2);
   });
 
@@ -432,6 +423,7 @@
     wt.draw();
     const oldCount = count;
     wt.draw(true);
+
     expect(count).toBe(oldCount);
   });
 
@@ -476,10 +468,12 @@
 
     wt.scrollViewportVertically(10);
     wt.draw(true);
+
     expect(count).not.toBeGreaterThan(oldCount);
 
     wt.scrollViewportVertically(getTotalRows() - 1);
     wt.draw(true);
+
     expect(count).toBeGreaterThan(oldCount);
   });
 
@@ -528,10 +522,12 @@
 
     wt.scrollViewportHorizontally(10);
     wt.draw(true);
+
     expect(count).not.toBeGreaterThan(oldCount);
 
     wt.scrollViewportHorizontally(11);
     wt.draw(true);
+
     expect(count).toBeGreaterThan(oldCount);
   });
 
@@ -560,7 +556,6 @@
   describe('isLastRowFullyVisible', () => {
     it('should be false because it is only partially visible', () => {
       createDataArray(8, 4);
-
       spec().$wrapper.width(185).height(175);
 
       const wt = walkontable({
@@ -575,7 +570,6 @@
 
     it('should be true because it is fully visible', () => {
       createDataArray(8, 4);
-
       spec().$wrapper.width(185).height(185);
 
       const wt = walkontable({
@@ -594,7 +588,6 @@
   describe('isLastColumnFullyVisible', () => {
     it('should be false because it is only partially visible', () => {
       createDataArray(18, 4);
-
       spec().$wrapper.width(209).height(185);
 
       const wt = walkontable({
@@ -609,7 +602,6 @@
 
     it('should be true because it is fully visible', () => {
       createDataArray(18, 4);
-
       spec().$wrapper.width(180).height(185);
 
       const wt = walkontable({
@@ -629,11 +621,9 @@
   describe('getFirstVisibleRow', () => {
     it('should return source index only for fully visible row (the first row is fully visible)', () => {
       createDataArray(18, 18);
-
-      $wrapper.width(185).height(175);
-
-      const wt = new Walkontable.Core({
-        table: $table[0],
+      spec().$wrapper.width(185).height(175);
+
+      const wt = walkontable({
         data: getData,
         totalRows: getTotalRows,
         totalColumns: getTotalColumns
@@ -645,11 +635,9 @@
 
     it('should return source index only for fully visible row (the first row is partially visible)', () => {
       createDataArray(18, 18);
-
-      $wrapper.width(185).height(185);
-
-      const wt = new Walkontable.Core({
-        table: $table[0],
+      spec().$wrapper.width(185).height(185);
+
+      const wt = walkontable({
         data: getData,
         totalRows: getTotalRows,
         totalColumns: getTotalColumns
@@ -665,11 +653,9 @@
   describe('getLastVisibleRow', () => {
     it('should return source index only for fully visible row (the last row is partially visible)', () => {
       createDataArray(8, 4);
-
-      $wrapper.width(185).height(175);
-
-      const wt = new Walkontable.Core({
-        table: $table[0],
+      spec().$wrapper.width(185).height(175);
+
+      const wt = walkontable({
         data: getData,
         totalRows: getTotalRows,
         totalColumns: getTotalColumns
@@ -681,11 +667,9 @@
 
     it('should return source index only for fully visible row (the last row is fully visible)', () => {
       createDataArray(8, 4);
-
-      $wrapper.width(185).height(185);
-
-      const wt = new Walkontable.Core({
-        table: $table[0],
+      spec().$wrapper.width(185).height(185);
+
+      const wt = walkontable({
         data: getData,
         totalRows: getTotalRows,
         totalColumns: getTotalColumns
@@ -701,11 +685,9 @@
   describe('getFirstVisibleColumn', () => {
     it('should return source index only for fully visible column (the first column is fully visible)', () => {
       createDataArray(18, 18);
-
-      $wrapper.width(209).height(185);
-
-      const wt = new Walkontable.Core({
-        table: $table[0],
+      spec().$wrapper.width(209).height(185);
+
+      const wt = walkontable({
         data: getData,
         totalRows: getTotalRows,
         totalColumns: getTotalColumns
@@ -717,11 +699,9 @@
 
     it('should return source index only for fully visible column (the first column is partially visible)', () => {
       createDataArray(18, 18);
-
-      $wrapper.width(209).height(185);
-
-      const wt = new Walkontable.Core({
-        table: $table[0],
+      spec().$wrapper.width(209).height(185);
+
+      const wt = walkontable({
         data: getData,
         totalRows: getTotalRows,
         totalColumns: getTotalColumns
@@ -737,11 +717,9 @@
   describe('getLastVisibleColumn', () => {
     it('should return source index only for fully visible column (the last column is partially visible)', () => {
       createDataArray(18, 18);
-
-      $wrapper.width(209).height(185);
-
-      const wt = new Walkontable.Core({
-        table: $table[0],
+      spec().$wrapper.width(209).height(185);
+
+      const wt = walkontable({
         data: getData,
         totalRows: getTotalRows,
         totalColumns: getTotalColumns
@@ -753,11 +731,9 @@
 
     it('should return source index only for fully visible column (the last column is fully visible)', () => {
       createDataArray(18, 18);
-
-      $wrapper.width(209).height(185);
-
-      const wt = new Walkontable.Core({
-        table: $table[0],
+      spec().$wrapper.width(209).height(185);
+
+      const wt = walkontable({
         data: getData,
         totalRows: getTotalRows,
         totalColumns: getTotalColumns
@@ -773,11 +749,9 @@
   describe('getFirstRenderedRow', () => {
     it('should return source index even for partially visible row (the first row is fully visible)', () => {
       createDataArray(18, 18);
-
-      $wrapper.width(185).height(175);
-
-      const wt = new Walkontable.Core({
-        table: $table[0],
+      spec().$wrapper.width(185).height(175);
+
+      const wt = walkontable({
         data: getData,
         totalRows: getTotalRows,
         totalColumns: getTotalColumns
@@ -789,11 +763,9 @@
 
     it('should return source index even for partially visible row (the first row is partially visible)', () => {
       createDataArray(18, 18);
-
-      $wrapper.width(185).height(185);
-
-      const wt = new Walkontable.Core({
-        table: $table[0],
+      spec().$wrapper.width(185).height(185);
+
+      const wt = walkontable({
         data: getData,
         totalRows: getTotalRows,
         totalColumns: getTotalColumns
@@ -809,11 +781,9 @@
   describe('getLastRenderedRow', () => {
     it('should return source index even for partially visible row (the first row is fully visible)', () => {
       createDataArray(18, 18);
-
-      $wrapper.width(185).height(175);
-
-      const wt = new Walkontable.Core({
-        table: $table[0],
+      spec().$wrapper.width(185).height(175);
+
+      const wt = walkontable({
         data: getData,
         totalRows: getTotalRows,
         totalColumns: getTotalColumns
@@ -825,11 +795,9 @@
 
     it('should return source index even for partially visible row (the first row is partially visible)', () => {
       createDataArray(18, 18);
-
-      $wrapper.width(185).height(185);
-
-      const wt = new Walkontable.Core({
-        table: $table[0],
+      spec().$wrapper.width(185).height(185);
+
+      const wt = walkontable({
         data: getData,
         totalRows: getTotalRows,
         totalColumns: getTotalColumns
@@ -845,11 +813,9 @@
   describe('getFirstRenderedColumn', () => {
     it('should return source index even for partially visible column (the first column is fully visible)', () => {
       createDataArray(18, 18);
-
-      $wrapper.width(209).height(185);
-
-      const wt = new Walkontable.Core({
-        table: $table[0],
+      spec().$wrapper.width(209).height(185);
+
+      const wt = walkontable({
         data: getData,
         totalRows: getTotalRows,
         totalColumns: getTotalColumns
@@ -861,11 +827,9 @@
 
     it('should return source index even for partially visible column (the first column is partially visible)', () => {
       createDataArray(18, 18);
-
-      $wrapper.width(209).height(185);
-
-      const wt = new Walkontable.Core({
-        table: $table[0],
+      spec().$wrapper.width(209).height(185);
+
+      const wt = walkontable({
         data: getData,
         totalRows: getTotalRows,
         totalColumns: getTotalColumns
@@ -881,11 +845,9 @@
   describe('getLastRenderedColumn', () => {
     it('should return source index even for partially visible column (the first column is fully visible)', () => {
       createDataArray(18, 18);
-
-      $wrapper.width(209).height(185);
-
-      const wt = new Walkontable.Core({
-        table: $table[0],
+      spec().$wrapper.width(209).height(185);
+
+      const wt = walkontable({
         data: getData,
         totalRows: getTotalRows,
         totalColumns: getTotalColumns
@@ -897,11 +859,9 @@
 
     it('should return source index even for partially visible column (the first column is partially visible)', () => {
       createDataArray(18, 18);
-
-      $wrapper.width(209).height(185);
-
-      const wt = new Walkontable.Core({
-        table: $table[0],
+      spec().$wrapper.width(209).height(185);
+
+      const wt = walkontable({
         data: getData,
         totalRows: getTotalRows,
         totalColumns: getTotalColumns
@@ -917,11 +877,9 @@
   describe('getVisibleRowsCount', () => {
     it('should return rows count only for fully visible rows', () => {
       createDataArray(18, 18);
-
-      $wrapper.width(209).height(185);
-
-      const wt = new Walkontable.Core({
-        table: $table[0],
+      spec().$wrapper.width(209).height(185);
+
+      const wt = walkontable({
         data: getData,
         totalRows: getTotalRows,
         totalColumns: getTotalColumns
@@ -946,11 +904,9 @@
   describe('getVisibleColumnsCount', () => {
     it('should return columns count only for fully visible columns', () => {
       createDataArray(18, 18);
-
-      $wrapper.width(209).height(185);
-
-      const wt = new Walkontable.Core({
-        table: $table[0],
+      spec().$wrapper.width(209).height(185);
+
+      const wt = walkontable({
         data: getData,
         totalRows: getTotalRows,
         totalColumns: getTotalColumns
@@ -975,11 +931,9 @@
   describe('getRenderedRowsCount', () => {
     it('should return rows count only for fully visible rows', () => {
       createDataArray(18, 18);
-
-      $wrapper.width(209).height(185);
-
-      const wt = new Walkontable.Core({
-        table: $table[0],
+      spec().$wrapper.width(209).height(185);
+
+      const wt = walkontable({
         data: getData,
         totalRows: getTotalRows,
         totalColumns: getTotalColumns
@@ -1004,11 +958,9 @@
   describe('getRenderedColumnsCount', () => {
     it('should return columns count only for fully visible columns', () => {
       createDataArray(18, 18);
-
-      $wrapper.width(209).height(185);
-
-      const wt = new Walkontable.Core({
-        table: $table[0],
+      spec().$wrapper.width(209).height(185);
+
+      const wt = walkontable({
         data: getData,
         totalRows: getTotalRows,
         totalColumns: getTotalColumns
