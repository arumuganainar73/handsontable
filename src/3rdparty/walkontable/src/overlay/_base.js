--- conflicted
+++ resolved
@@ -6,11 +6,8 @@
 import {defineGetter} from './../../../../helpers/object';
 import {eventManager as eventManagerObject} from './../../../../eventManager';
 
-<<<<<<< HEAD
-=======
 const registeredOverlays = {};
 
->>>>>>> 7f6e9637
 /**
  * Creates an overlay over the original Walkontable instance. The overlay renders the clone of the original Walkontable
  * and (optionally) implements behavior needed for native horizontal and vertical scrolling.
@@ -70,14 +67,9 @@
       WalkontableOverlay.CLONE_TOP,
       WalkontableOverlay.CLONE_BOTTOM,
       WalkontableOverlay.CLONE_LEFT,
-<<<<<<< HEAD
-      WalkontableOverlay.CLONE_CORNER,
-      WalkontableOverlay.CLONE_DEBUG,
-=======
       WalkontableOverlay.CLONE_TOP_LEFT_CORNER,
       WalkontableOverlay.CLONE_BOTTOM_LEFT_CORNER,
-      WalkontableOverlay.CLONE_DEBUG
->>>>>>> 7f6e9637
+      WalkontableOverlay.CLONE_DEBUG,
     ];
   }
 
