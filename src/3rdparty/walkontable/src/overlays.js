import * as dom from './../../../dom.js';
import {EventManager} from './../../../eventManager.js';
import {WalkontableCornerOverlay} from './overlay/corner.js';
import {WalkontableDebugOverlay} from './overlay/debug.js';
import {WalkontableLeftOverlay} from './overlay/left.js';
import {WalkontableTopOverlay} from './overlay/top.js';


/**
 * @class WalkontableOverlays
 */
class WalkontableOverlays {
  /**
   * @param {Walkontable} wotInstance
   */
  constructor(wotInstance) {
    this.wot = wotInstance;

    // legacy support
    this.instance = this.wot;
    this.eventManager = new EventManager(this.wot);

    this.wot.update('scrollbarWidth', dom.getScrollbarWidth());
    this.wot.update('scrollbarHeight', dom.getScrollbarWidth());

    this.mainTableScrollableElement = dom.getScrollableElement(this.wot.wtTable.TABLE);

    this.topOverlay = new WalkontableTopOverlay(this.wot);
    this.leftOverlay = new WalkontableLeftOverlay(this.wot);
    this.topLeftCornerOverlay = new WalkontableCornerOverlay(this.wot);

    if (this.wot.getSetting('debug')) {
      this.debug = new WalkontableDebugOverlay(this.wot);
    }

    this.destroyed = false;
    this.keyPressed = false;
    this.spreaderLastSize = {
      width: null,
      height: null
    };
    this.overlayScrollPositions = {
      'master': {
        top: 0,
        left: 0
      },
      'top': {
        top: null,
        left: 0
      },
      'left': {
        top: 0,
        left: null
      }
    };
    this.registerListeners();
  }

  /**
   * Refresh and redraw table
   */
  refreshAll() {
    if (!this.wot.drawn) {
      return;
    }
    if (!this.wot.wtTable.holder.parentNode) {
      // Walkontable was detached from DOM, but this handler was not removed
      this.destroy();

      return;
    }
    this.wot.draw(true);

    this.topOverlay.onScroll();
    this.leftOverlay.onScroll();
  }

  /**
   * Register all necessary event listeners
   */
  registerListeners() {
    this.eventManager.addEventListener(document.documentElement, 'keydown', () => this.onKeyDown());
    this.eventManager.addEventListener(document.documentElement, 'keyup', () => this.onKeyUp());

    this.eventManager.addEventListener(this.mainTableScrollableElement, 'scroll', (event) => this.onTableScroll(event));

    if (this.topOverlay.needFullRender) {
      this.eventManager.addEventListener(this.topOverlay.clone.wtTable.holder, 'scroll', (event) => this.onTableScroll(event));
      this.eventManager.addEventListener(this.topOverlay.clone.wtTable.holder, 'wheel', (event) => this.onTableScroll(event));
    }

    if (this.leftOverlay.needFullRender) {
      this.eventManager.addEventListener(this.leftOverlay.clone.wtTable.holder, 'scroll', (event) => this.onTableScroll(event));
      this.eventManager.addEventListener(this.leftOverlay.clone.wtTable.holder, 'wheel', (event) => this.onTableScroll(event));
    }

    if (this.topOverlay.trimmingContainer !== window && this.leftOverlay.trimmingContainer !== window) {
      // This is necessary?
      //eventManager.addEventListener(window, 'scroll', (event) => this.refreshAll(event));
      this.eventManager.addEventListener(window, 'wheel', (event) => {
        let overlay;
        let deltaY = event.wheelDeltaY || event.deltaY;
        let deltaX = event.wheelDeltaX || event.deltaX;

        if (this.topOverlay.clone.wtTable.holder.contains(event.target)) {
          overlay = 'top';

        } else if (this.leftOverlay.clone.wtTable.holder.contains(event.target)) {
          overlay = 'left';
        }

        if (overlay == 'top' && deltaY !== 0) {
          event.preventDefault();
        } else if (overlay == 'left' && deltaX !== 0) {
          event.preventDefault();
        }
      });
    }
  }

  /**
   * Scroll listener
   *
   * @param {Event} event
   */
  onTableScroll(event) {
    // if mobile browser, do not update scroll positions, as the overlays are hidden during the scroll
<<<<<<< HEAD
=======
    if (Handsontable.mobileBrowser) {
      return;
    }
    // For key press sync only master -> overlay position because while pressing Walkontable.render is triggered
    // by hot.refreshBorder
    if (this.keyPressed && this.mainTableScrollableElement !== window &&
        !event.target.contains(this.mainTableScrollableElement)) {
      return;
    }
>>>>>>> 465608b7
    if (event.type === 'scroll') {
      this.syncScrollPositions(event);

    } else {
      this.translateMouseWheelToScroll(event);
    }
  }

  /**
   * Key down listener
   */
  onKeyDown() {
    this.keyPressed = true;
  }

  /**
   * Key up listener
   */
  onKeyUp() {
    this.keyPressed = false;
  }

  /**
   * Translate wheel event into scroll event and sync scroll overlays position
   *
   * @param {Event} event
   * @returns {Boolean}
   */
  translateMouseWheelToScroll(event) {
    let topOverlay = this.topOverlay.clone.wtTable.holder;
    let leftOverlay = this.leftOverlay.clone.wtTable.holder;
    let eventMockup = {type: 'wheel'};
    let tempElem = event.target;
    let deltaY = event.wheelDeltaY || (-1) * event.deltaY;
    let deltaX = event.wheelDeltaX || (-1) * event.deltaX;
    let parentHolder;

    while (tempElem != document && tempElem != null) {
      if (tempElem.className.indexOf('wtHolder') > -1) {
        parentHolder = tempElem;
        break;
      }
      tempElem = tempElem.parentNode;
    }
    eventMockup.target = parentHolder;

    if (parentHolder == topOverlay) {
      this.syncScrollPositions(eventMockup, (-0.2) * deltaY);

    } else if (parentHolder == leftOverlay) {
      this.syncScrollPositions(eventMockup, (-0.2) * deltaX);
    }

    return false;
  }

  /**
   * Synchronize scroll position between master table and overlay table
   *
   * @param {Event|Object} event
   * @param {Number} [fakeScrollValue=null]
   */
  syncScrollPositions(event, fakeScrollValue = null) {
    if (this.destroyed) {
      return;
    }
    if (arguments.length === 0) {
      this.syncScrollWithMaster();

      return;
    }
    let master = this.mainTableScrollableElement;
    let target = event.target;
    let tempScrollValue = 0;
    let scrollValueChanged = false;
    let topOverlay;
    let leftOverlay;

    if (this.topOverlay.needFullRender) {
      topOverlay = this.topOverlay.clone.wtTable.holder;
    }
    if (this.leftOverlay.needFullRender) {
      leftOverlay = this.leftOverlay.clone.wtTable.holder;
    }

    if (target === document) {
      target = window;
    }

    if (target === master) {
      tempScrollValue = dom.getScrollLeft(target);

      // if scrolling the master table - populate the scroll values to both top and left overlays
      if (this.overlayScrollPositions.master.left !== tempScrollValue) {
        this.overlayScrollPositions.master.left = tempScrollValue;
        scrollValueChanged = true;

        if (topOverlay) {
          topOverlay.scrollLeft = tempScrollValue;
        }
      }
      tempScrollValue = dom.getScrollTop(target);

      if (this.overlayScrollPositions.master.top !== tempScrollValue) {
        this.overlayScrollPositions.master.top = tempScrollValue;
        scrollValueChanged = true;

        if (leftOverlay) {
          leftOverlay.scrollTop = tempScrollValue;
        }
      }

    } else if (target === topOverlay) {
      tempScrollValue = dom.getScrollLeft(target);

      // if scrolling the top overlay - populate the horizontal scroll to the master table
      if (this.overlayScrollPositions.top.left !== tempScrollValue) {
        this.overlayScrollPositions.top.left = tempScrollValue;
        scrollValueChanged = true;

        master.scrollLeft = tempScrollValue;
      }

      // "fake" scroll value calculated from the mousewheel event
      if (fakeScrollValue !== null) {
        scrollValueChanged = true;
        master.scrollTop += fakeScrollValue;
      }

    } else if (target === leftOverlay) {
      tempScrollValue = dom.getScrollTop(target);

      // if scrolling the left overlay - populate the vertical scroll to the master table
      if (this.overlayScrollPositions.left.top !== tempScrollValue) {
        this.overlayScrollPositions.left.top = tempScrollValue;
        scrollValueChanged = true;

        master.scrollTop = tempScrollValue;
      }

      // "fake" scroll value calculated from the mousewheel event
      if (fakeScrollValue !== null) {
        scrollValueChanged = true;
        master.scrollLeft += fakeScrollValue;
      }
    }

    if (!this.keyPressed && scrollValueChanged && event.type === 'scroll') {
      this.refreshAll();
    }
  }

  /**
   * Synchronize overlay scrollbars with the master scrollbar
   */
  syncScrollWithMaster() {
    var master = this.topOverlay.mainTableScrollableElement;

    if (this.topOverlay.needFullRender) {
      this.topOverlay.clone.wtTable.holder.scrollLeft = master.scrollLeft;
    }
    if (this.leftOverlay.needFullRender) {
      this.leftOverlay.clone.wtTable.holder.scrollTop = master.scrollTop;
    }
  }

  /**
   *
   */
  destroy() {
    this.eventManager.clear();

    this.topOverlay.destroy();
    this.leftOverlay.destroy();
    this.topLeftCornerOverlay.destroy();

    if (this.debug) {
      this.debug.destroy();
    }
    this.destroyed = true;
  }

  /**
   * @param {Boolean} [fastDraw=false]
   */
  refresh(fastDraw = false) {
    if (this.topOverlay.isElementSizesAdjusted && this.leftOverlay.isElementSizesAdjusted) {
      let container = this.wot.wtTable.wtRootElement.parentNode || this.wot.wtTable.wtRootElement;
      let width = container.clientWidth;
      let height = container.clientHeight;

      if (width !== this.spreaderLastSize.width || height !== this.spreaderLastSize.height) {
        this.spreaderLastSize.width = width;
        this.spreaderLastSize.height = height;
        this.adjustElementsSize();
      }
    }
    this.leftOverlay.refresh(fastDraw);
    this.topOverlay.refresh(fastDraw);
    this.topLeftCornerOverlay.refresh(fastDraw);

    if (this.debug) {
      this.debug.refresh(fastDraw);
    }
  }

  /**
   * Adjust overlays elements size and master table size
   */
  adjustElementsSize() {
    let totalColumns = this.wot.getSetting('totalColumns');
    let totalRows = this.wot.getSetting('totalRows');
    let headerRowSize = this.wot.wtViewport.getRowHeaderWidth();
    let headerColumnSize = this.wot.wtViewport.getColumnHeaderHeight();
    let hiderStyle = this.wot.wtTable.hider.style;

    hiderStyle.width = (headerRowSize + this.leftOverlay.sumCellSizes(0, totalColumns)) + 'px';
    hiderStyle.height = (headerColumnSize + this.topOverlay.sumCellSizes(0, totalRows) + 1) + 'px';

    this.topOverlay.adjustElementsSize();
    this.leftOverlay.adjustElementsSize();
  }

  /**
   *
   */
  applyToDOM() {
    if (!this.topOverlay.isElementSizesAdjusted || !this.leftOverlay.isElementSizesAdjusted) {
      this.adjustElementsSize();
    }
    this.topOverlay.applyToDOM();
    this.leftOverlay.applyToDOM();
  }
}

export {WalkontableOverlays};

window.WalkontableOverlays = WalkontableOverlays;<|MERGE_RESOLUTION|>--- conflicted
+++ resolved
@@ -27,8 +27,10 @@
 
     this.topOverlay = new WalkontableTopOverlay(this.wot);
     this.leftOverlay = new WalkontableLeftOverlay(this.wot);
-    this.topLeftCornerOverlay = new WalkontableCornerOverlay(this.wot);
-
+
+    if (this.topOverlay.needFullRender && this.leftOverlay.needFullRender) {
+      this.topLeftCornerOverlay = new WalkontableCornerOverlay(this.wot);
+    }
     if (this.wot.getSetting('debug')) {
       this.debug = new WalkontableDebugOverlay(this.wot);
     }
@@ -125,18 +127,15 @@
    */
   onTableScroll(event) {
     // if mobile browser, do not update scroll positions, as the overlays are hidden during the scroll
-<<<<<<< HEAD
-=======
     if (Handsontable.mobileBrowser) {
       return;
     }
-    // For key press sync only master -> overlay position because while pressing Walkontable.render is triggered
+    // For key press, sync only master -> overlay position because while pressing Walkontable.render is triggered
     // by hot.refreshBorder
     if (this.keyPressed && this.mainTableScrollableElement !== window &&
         !event.target.contains(this.mainTableScrollableElement)) {
       return;
     }
->>>>>>> 465608b7
     if (event.type === 'scroll') {
       this.syncScrollPositions(event);
 
@@ -311,8 +310,10 @@
 
     this.topOverlay.destroy();
     this.leftOverlay.destroy();
-    this.topLeftCornerOverlay.destroy();
-
+
+    if (this.topLeftCornerOverlay) {
+      this.topLeftCornerOverlay.destroy();
+    }
     if (this.debug) {
       this.debug.destroy();
     }
@@ -336,8 +337,10 @@
     }
     this.leftOverlay.refresh(fastDraw);
     this.topOverlay.refresh(fastDraw);
-    this.topLeftCornerOverlay.refresh(fastDraw);
-
+
+    if (this.topLeftCornerOverlay) {
+      this.topLeftCornerOverlay.refresh(fastDraw);
+    }
     if (this.debug) {
       this.debug.refresh(fastDraw);
     }
