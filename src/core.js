--- conflicted
+++ resolved
@@ -1339,18 +1339,10 @@
   this.removeCellMeta = function(row, col, key) {
     var cellMeta = instance.getCellMeta(row, col);
     if(cellMeta[key] != undefined){
-<<<<<<< HEAD
-//      console.log('Remove %s for [%d,%d]', key, row, col);
-=======
->>>>>>> 0d99563f
       delete priv.cellSettings[row][col][key];
     }
   };
 
-<<<<<<< HEAD
-
-=======
->>>>>>> 0d99563f
   /**
    * Set cell meta data object to corresponding params row, col
    * @param {Number} row
