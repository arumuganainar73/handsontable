--- conflicted
+++ resolved
@@ -17,10 +17,6 @@
     , GridSettings = function () {};
 
   Handsontable.helper.inherit(GridSettings, DefaultSettings); //create grid settings as a copy of default settings
-<<<<<<< HEAD
-=======
-  Handsontable.helper.extend(GridSettings.prototype, Handsontable.TextCell); //overwrite defaults with default cell
->>>>>>> 0881b86a
   Handsontable.helper.extend(GridSettings.prototype, userSettings); //overwrite defaults with user settings
   Handsontable.helper.extend(GridSettings.prototype, expandType(userSettings));
 
@@ -1830,10 +1826,6 @@
         // Use settings provided by user
         if (GridSettings.prototype.columns) {
           column = GridSettings.prototype.columns[i];
-<<<<<<< HEAD
-//          expandType(column);
-=======
->>>>>>> 0881b86a
           Handsontable.helper.extend(proto, column);
           Handsontable.helper.extend(proto, expandType(column));
         }
@@ -2065,21 +2057,12 @@
     cellProperties.instance = instance;
 
     instance.PluginHooks.run('beforeGetCellMeta', row, col, cellProperties);
-<<<<<<< HEAD
-//    expandType(cellProperties); //for `type` added in beforeGetCellMeta
-=======
     Handsontable.helper.extend(cellProperties, expandType(cellProperties)); //for `type` added in beforeGetCellMeta
-
->>>>>>> 0881b86a
 
     if (cellProperties.cells) {
       var settings = cellProperties.cells.call(cellProperties, row, col, prop);
 
       if (settings) {
-<<<<<<< HEAD
-//        expandType(settings); //for `type` added in cells
-=======
->>>>>>> 0881b86a
         Handsontable.helper.extend(cellProperties, settings);
         Handsontable.helper.extend(cellProperties, expandType(settings)); //for `type` added in cells
       }
