--- conflicted
+++ resolved
@@ -9,7 +9,6 @@
   "bugs": {
     "url": "https://github.com/handsontable/handsontable/issues"
   },
-<<<<<<< HEAD
   "author": "Handsoncode <hello@handsontable.com>",
   "version": "0.12.6",
   "keywords": [
@@ -27,24 +26,20 @@
     "editable-table",
     "data-spreadsheet"
   ],
-=======
-  "repository": {
-    "url": "https://github.com/handsontable/handsontable.git"
-  },
-  "author": "Marcin Warpechowski <hello@handsontable.com>",
-  "version": "0.12.3",
->>>>>>> 0c1bb03d
   "devDependencies": {
     "grunt": "~0.4.5",
-    "grunt-browserify": "^3.3.0",
+    "grunt-contrib-clean": "~0.4.1",
+    "grunt-contrib-concat": "~0.5.0",
     "grunt-contrib-connect": "~0.8.0",
+    "grunt-contrib-cssmin": "~0.10.0",
     "grunt-contrib-jasmine": "~0.5.1",
     "grunt-contrib-jshint": "~0.10.0",
+    "grunt-contrib-uglify": "~0.5.1",
     "grunt-contrib-watch": "~0.6.1",
     "grunt-gitinfo": "~0.1.6",
     "grunt-hot-builder": "git://github.com/handsontable/grunt-hot-builder#develop",
+    "grunt-replace": "~0.7.8",
     "grunt-saucelabs": "~8.3.3",
-    "grunt-watchify": "^0.1.0",
     "load-grunt-tasks": "^3.0.0",
     "time-grunt": "~1.0.0"
   },
