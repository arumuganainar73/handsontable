--- conflicted
+++ resolved
@@ -6,11 +6,7 @@
     "url": "https://github.com/warpech/jquery-handsontable/issues"
   },
   "author": "Marcin Warpechowski <marcin@nextgen.pl>",
-<<<<<<< HEAD
-  "version": "0.9.12",
-=======
   "version": "0.9.13",
->>>>>>> 634dcd1b
   "devDependencies": {
     "grunt": "~0.4.1",
     "grunt-replace": "~0.4.4",
